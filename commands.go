--- conflicted
+++ resolved
@@ -121,7 +121,6 @@
 		err  error
 	)
 
-<<<<<<< HEAD
 	if cmd.NArg() == 0 {
 		file, err = os.Open("Dockerfile")
 		if err != nil {
@@ -136,10 +135,6 @@
 		}
 	}
 	if _, err := NewBuilderClient("0.0.0.0", 4243).Build(file); err != nil {
-=======
-	err := cli.stream("POST", "/build", os.Stdin, os.Stdout)
-	if err != nil {
->>>>>>> d756ae4c
 		return err
 	}
 	return nil
