package docker

import (
	"bytes"
	"fmt"
<<<<<<< HEAD
	"github.com/dotcloud/docker/devmapper"
=======
	"github.com/dotcloud/docker/sysinit"
>>>>>>> fbf85e2e
	"github.com/dotcloud/docker/utils"
	"io"
	"io/ioutil"
	"log"
	"net"
	"os"
	"path"
	"path/filepath"
	"runtime"
	"strconv"
	"strings"
	"sync"
	"syscall"
	"testing"
	"time"
)

const (
	unitTestImageName     = "docker-test-image"
	unitTestImageID       = "83599e29c455eb719f77d799bc7c51521b9551972f5a850d7ad265bc1b5292f6" // 1.0
	unitTestNetworkBridge = "testdockbr0"
	unitTestStoreBase     = "/var/lib/docker/unit-tests"
	testDaemonAddr        = "127.0.0.1:4270"
	testDaemonProto       = "tcp"

	unitTestDMDataLoopbackSize     = 209715200 // 200MB
	unitTestDMMetaDataLoopbackSize = 104857600 // 100MB
	unitTestDMBaseFsSize           = 157286400 // 150MB
)

var (
	globalRuntime   *Runtime
	startFds        int
	startGoroutines int
)

func nuke(runtime *Runtime) error {
	var wg sync.WaitGroup
	for _, container := range runtime.List() {
		wg.Add(1)
		go func(c *Container) {
			c.Kill()
			wg.Done()
		}(container)
	}
	wg.Wait()
	runtime.networkManager.Close()
<<<<<<< HEAD

	for _, container := range runtime.List() {
		container.EnsureUnmounted()
	}
	if err := runtime.deviceSet.Shutdown(); err != nil {
		utils.Debugf("Error shutting down devicemapper for runtime %s", runtime.root)
	}
	return os.RemoveAll(runtime.root)
=======
	return os.RemoveAll(runtime.config.GraphPath)
>>>>>>> fbf85e2e
}

func cleanup(runtime *Runtime) error {
	for _, container := range runtime.List() {
		container.Kill()
		runtime.Destroy(container)
	}
	images, err := runtime.graph.Map()
	if err != nil {
		return err
	}
	for _, image := range images {
		if image.ID != unitTestImageID {
			runtime.DeleteImage(image.ID)
		}
	}
	return nil
}

func layerArchive(tarfile string) (io.Reader, error) {
	// FIXME: need to close f somewhere
	f, err := os.Open(tarfile)
	if err != nil {
		return nil, err
	}
	return f, nil
}

// Remove any leftover device mapper devices from earlier runs of the unit tests
func removeDev(name string) error {
	path := filepath.Join("/dev/mapper", name)

	if f, err := os.OpenFile(path, os.O_RDONLY, 07777); err != nil {
		if er, ok := err.(*os.PathError); ok && er.Err == syscall.ENXIO {
			// No device for this node, just remove it
			return os.Remove(path)
		}
	} else {
		f.Close()
	}
	if err := devmapper.RemoveDevice(name); err != nil {
		return fmt.Errorf("Unable to remove device %s needed to get a freash unit test environment", name)
	}
	return nil
}

func cleanupDevMapper() error {
	utils.Debugf("[devmapper cleanup] starting")
	defer utils.Debugf("[devmapper cleanup] done")
	filter := "docker-" + path.Base(unitTestStoreBase)
	utils.Debugf("Filtering out %s\n", filter)
	// Unmount any leftover mounts from previous unit test runs
	if data, err := ioutil.ReadFile("/proc/mounts"); err != nil {
		return err
	} else {
		for _, line := range strings.Split(string(data), "\n") {
			if cols := strings.Split(line, " "); len(cols) >= 2 && strings.HasPrefix(cols[0], path.Join("/dev/mapper", filter)) {
				utils.Debugf("[devmapper cleanup] Unmounting device: %s", cols[1])
				if err := syscall.Unmount(cols[1], 0); err != nil {
					return fmt.Errorf("Unable to unmount %s needed to get a freash unit test environment: %s", cols[1], err)
				}
			}
		}
	}

	utils.Debugf("[devmapper cleanup] looking for leftover devices")
	// Remove any leftover devmapper devices from previous unit run tests
	infos, err := ioutil.ReadDir("/dev/mapper")
	if err != nil {
		// If the mapper file does not exist there is nothing to clean up
		if os.IsNotExist(err) {
			return nil
		}
		return err
	}
	pools := []string{}
	for _, info := range infos {
		if name := info.Name(); strings.HasPrefix(name, filter+"-") {
			if strings.HasSuffix(name, "-pool") {
				pools = append(pools, name)
			} else {
				if err := removeDev(name); err != nil {
					return err
				}
			}
		}
	}
	// We need to remove the pool last as the other devices block it
	for _, pool := range pools {
		utils.Debugf("[devmapper cleanup] Removing pool: %s", pool)
		if err := removeDev(pool); err != nil {
			return err
		}
	}
	return nil
}

func init() {
	os.Setenv("TEST", "1")
	// Set unit-test specific values
	devmapper.DefaultDataLoopbackSize = unitTestDMDataLoopbackSize
	devmapper.DefaultMetaDataLoopbackSize = unitTestDMMetaDataLoopbackSize
	devmapper.DefaultBaseFsSize = unitTestDMBaseFsSize
	NetworkBridgeIface = unitTestNetworkBridge

	// Hack to run sys init during unit testing
	if selfPath := utils.SelfPath(); selfPath == "/sbin/init" || selfPath == "/.dockerinit" {
		sysinit.SysInit()
		return
	}

	if uid := syscall.Geteuid(); uid != 0 {
		log.Fatal("docker tests need to be run as root")
	}

<<<<<<< HEAD
	if err := cleanupDevMapper(); err != nil {
		log.Fatalf("Unable to cleanup devmapper: %s", err)
	}

=======
>>>>>>> fbf85e2e
	// Setup the base runtime, which will be duplicated for each test.
	// (no tests are run directly in the base)
	setupBaseImage()

	// Create the "global runtime" with a long-running daemon for integration tests
	spawnGlobalDaemon()
	startFds, startGoroutines = utils.GetTotalUsedFds(), runtime.NumGoroutine()
}

func setupBaseImage() {
	config := &DaemonConfig{
		GraphPath:   unitTestStoreBase,
		AutoRestart: false,
		BridgeIface: unitTestNetworkBridge,
	}
	runtime, err := NewRuntimeFromDirectory(config)
	if err != nil {
		log.Fatalf("Unable to create a runtime for tests:", err)
	}

	// Create the "Server"
	srv := &Server{
		runtime:     runtime,
		pullingPool: make(map[string]struct{}),
		pushingPool: make(map[string]struct{}),
	}

	// If the unit test is not found, try to download it.
	if img, err := runtime.repositories.LookupImage(unitTestImageName); err != nil || img.ID != unitTestImageID {
		// Retrieve the Image
		if err := srv.ImagePull(unitTestImageName, "", os.Stdout, utils.NewStreamFormatter(false), nil, nil, true); err != nil {
			log.Fatalf("Unable to pull the test image:", err)
		}
	}
}

func spawnGlobalDaemon() {
	if globalRuntime != nil {
		utils.Debugf("Global runtime already exists. Skipping.")
		return
	}
	globalRuntime = mkRuntime(log.New(os.Stderr, "", 0))
	srv := &Server{
		runtime:     globalRuntime,
		pullingPool: make(map[string]struct{}),
		pushingPool: make(map[string]struct{}),
	}

	// Spawn a Daemon
	go func() {
		utils.Debugf("Spawning global daemon for integration tests")
		if err := ListenAndServe(testDaemonProto, testDaemonAddr, srv, os.Getenv("DEBUG") != ""); err != nil {
			log.Fatalf("Unable to spawn the test daemon:", err)
		}
	}()
	// Give some time to ListenAndServer to actually start
	// FIXME: use inmem transports instead of tcp
	time.Sleep(time.Second)
}

// FIXME: test that ImagePull(json=true) send correct json output

func GetTestImage(runtime *Runtime) *Image {
	imgs, err := runtime.graph.Map()
	if err != nil {
		log.Fatalf("Unable to get the test image:", err)
	}
	for _, image := range imgs {
		if image.ID == unitTestImageID {
			return image
		}
	}
	log.Fatalf("Test image %v not found", unitTestImageID)
	return nil
}

func TestRuntimeCreate(t *testing.T) {
	runtime := mkRuntime(t)
	defer nuke(runtime)

	// Make sure we start we 0 containers
	if len(runtime.List()) != 0 {
		t.Errorf("Expected 0 containers, %v found", len(runtime.List()))
	}

	container, _, err := runtime.Create(&Config{
		Image: GetTestImage(runtime).ID,
		Cmd:   []string{"ls", "-al"},
	},
	)
	if err != nil {
		t.Fatal(err)
	}

	// Make sure we can find the newly created container with List()
	if len(runtime.List()) != 1 {
		t.Errorf("Expected 1 container, %v found", len(runtime.List()))
	}

	// Make sure the container List() returns is the right one
	if runtime.List()[0].ID != container.ID {
		t.Errorf("Unexpected container %v returned by List", runtime.List()[0])
	}

	// Make sure we can get the container with Get()
	if runtime.Get(container.ID) == nil {
		t.Errorf("Unable to get newly created container")
	}

	// Make sure it is the right container
	if runtime.Get(container.ID) != container {
		t.Errorf("Get() returned the wrong container")
	}

	// Make sure Exists returns it as existing
	if !runtime.Exists(container.ID) {
		t.Errorf("Exists() returned false for a newly created container")
	}

	// Make sure crete with bad parameters returns an error
	_, _, err = runtime.Create(
		&Config{
			Image: GetTestImage(runtime).ID,
		},
	)
	if err == nil {
		t.Fatal("Builder.Create should throw an error when Cmd is missing")
	}

	_, _, err = runtime.Create(
		&Config{
			Image: GetTestImage(runtime).ID,
			Cmd:   []string{},
		},
	)
	if err == nil {
		t.Fatal("Builder.Create should throw an error when Cmd is empty")
	}

	config := &Config{
		Image:     GetTestImage(runtime).ID,
		Cmd:       []string{"/bin/ls"},
		PortSpecs: []string{"80"},
	}
	container, _, err = runtime.Create(config)

	_, err = runtime.Commit(container, "testrepo", "testtag", "", "", config)
	if err != nil {
		t.Error(err)
	}
}

func TestDestroy(t *testing.T) {
	runtime := mkRuntime(t)
	defer nuke(runtime)
	container, _, err := runtime.Create(&Config{
		Image: GetTestImage(runtime).ID,
		Cmd:   []string{"ls", "-al"},
	},
	)
	if err != nil {
		t.Fatal(err)
	}
	// Destroy
	if err := runtime.Destroy(container); err != nil {
		t.Error(err)
	}

	// Make sure runtime.Exists() behaves correctly
	if runtime.Exists("test_destroy") {
		t.Errorf("Exists() returned true")
	}

	// Make sure runtime.List() doesn't list the destroyed container
	if len(runtime.List()) != 0 {
		t.Errorf("Expected 0 container, %v found", len(runtime.List()))
	}

	// Make sure runtime.Get() refuses to return the unexisting container
	if runtime.Get(container.ID) != nil {
		t.Errorf("Unable to get newly created container")
	}

	// Make sure the container root directory does not exist anymore
	_, err = os.Stat(container.root)
	if err == nil || !os.IsNotExist(err) {
		t.Errorf("Container root directory still exists after destroy")
	}

	// Test double destroy
	if err := runtime.Destroy(container); err == nil {
		// It should have failed
		t.Errorf("Double destroy did not fail")
	}
}

func TestGet(t *testing.T) {
	runtime := mkRuntime(t)
	defer nuke(runtime)

	container1, _, _ := mkContainer(runtime, []string{"_", "ls", "-al"}, t)
	defer runtime.Destroy(container1)

	container2, _, _ := mkContainer(runtime, []string{"_", "ls", "-al"}, t)
	defer runtime.Destroy(container2)

	container3, _, _ := mkContainer(runtime, []string{"_", "ls", "-al"}, t)
	defer runtime.Destroy(container3)

	if runtime.Get(container1.ID) != container1 {
		t.Errorf("Get(test1) returned %v while expecting %v", runtime.Get(container1.ID), container1)
	}

	if runtime.Get(container2.ID) != container2 {
		t.Errorf("Get(test2) returned %v while expecting %v", runtime.Get(container2.ID), container2)
	}

	if runtime.Get(container3.ID) != container3 {
		t.Errorf("Get(test3) returned %v while expecting %v", runtime.Get(container3.ID), container3)
	}

}

func startEchoServerContainer(t *testing.T, proto string) (*Runtime, *Container, string) {
	var err error
	runtime := mkRuntime(t)
	port := 5554
	var container *Container
	var strPort string
	var p Port
	for {
		port += 1
		strPort = strconv.Itoa(port)
		var cmd string
		if proto == "tcp" {
			cmd = "socat TCP-LISTEN:" + strPort + ",reuseaddr,fork EXEC:/bin/cat"
		} else if proto == "udp" {
			cmd = "socat UDP-RECVFROM:" + strPort + ",fork EXEC:/bin/cat"
		} else {
			t.Fatal(fmt.Errorf("Unknown protocol %v", proto))
		}
		t.Log("Trying port", strPort)
		ep := make(map[Port]struct{}, 1)
		p = Port(fmt.Sprintf("%s/%s", strPort, proto))
		ep[p] = struct{}{}

		container, _, err = runtime.Create(&Config{
			Image:        GetTestImage(runtime).ID,
			Cmd:          []string{"sh", "-c", cmd},
			PortSpecs:    []string{fmt.Sprintf("%s/%s", strPort, proto)},
			ExposedPorts: ep,
		})
		if err != nil {
			nuke(runtime)
			t.Fatal(err)
		}

		if container != nil {
			break
		}
		t.Logf("Port %v already in use", strPort)
	}

	hostConfig := &HostConfig{
		PortBindings: make(map[Port][]PortBinding),
	}
	hostConfig.PortBindings[p] = []PortBinding{
		{},
	}
	if err := container.Start(hostConfig); err != nil {
		nuke(runtime)
		t.Fatal(err)
	}

	setTimeout(t, "Waiting for the container to be started timed out", 2*time.Second, func() {
		for !container.State.Running {
			time.Sleep(10 * time.Millisecond)
		}
	})

	// Even if the state is running, lets give some time to lxc to spawn the process
	container.WaitTimeout(500 * time.Millisecond)

	strPort = container.NetworkSettings.Ports[p][0].HostPort
	return runtime, container, strPort
}

// Run a container with a TCP port allocated, and test that it can receive connections on localhost
func TestAllocateTCPPortLocalhost(t *testing.T) {
	runtime, container, port := startEchoServerContainer(t, "tcp")
	defer nuke(runtime)
	defer container.Kill()

	for i := 0; i != 10; i++ {
		conn, err := net.Dial("tcp", fmt.Sprintf("localhost:%v", port))
		if err != nil {
			t.Fatal(err)
		}
		defer conn.Close()

		input := bytes.NewBufferString("well hello there\n")
		_, err = conn.Write(input.Bytes())
		if err != nil {
			t.Fatal(err)
		}
		buf := make([]byte, 16)
		read := 0
		conn.SetReadDeadline(time.Now().Add(3 * time.Second))
		read, err = conn.Read(buf)
		if err != nil {
			if err, ok := err.(*net.OpError); ok {
				if err.Err == syscall.ECONNRESET {
					t.Logf("Connection reset by the proxy, socat is probably not listening yet, trying again in a sec")
					conn.Close()
					time.Sleep(time.Second)
					continue
				}
				if err.Timeout() {
					t.Log("Timeout, trying again")
					conn.Close()
					continue
				}
			}
			t.Fatal(err)
		}
		output := string(buf[:read])
		if !strings.Contains(output, "well hello there") {
			t.Fatal(fmt.Errorf("[%v] doesn't contain [well hello there]", output))
		} else {
			return
		}
	}

	t.Fatal("No reply from the container")
}

// Run a container with an UDP port allocated, and test that it can receive connections on localhost
func TestAllocateUDPPortLocalhost(t *testing.T) {
	runtime, container, port := startEchoServerContainer(t, "udp")
	defer nuke(runtime)
	defer container.Kill()

	conn, err := net.Dial("udp", fmt.Sprintf("localhost:%v", port))
	if err != nil {
		t.Fatal(err)
	}
	defer conn.Close()

	input := bytes.NewBufferString("well hello there\n")
	buf := make([]byte, 16)
	// Try for a minute, for some reason the select in socat may take ages
	// to return even though everything on the path seems fine (i.e: the
	// UDPProxy forwards the traffic correctly and you can see the packets
	// on the interface from within the container).
	for i := 0; i != 120; i++ {
		_, err := conn.Write(input.Bytes())
		if err != nil {
			t.Fatal(err)
		}
		conn.SetReadDeadline(time.Now().Add(500 * time.Millisecond))
		read, err := conn.Read(buf)
		if err == nil {
			output := string(buf[:read])
			if strings.Contains(output, "well hello there") {
				return
			}
		}
	}

	t.Fatal("No reply from the container")
}

func TestRestore(t *testing.T) {
	runtime1 := mkRuntime(t)
	defer nuke(runtime1)
	// Create a container with one instance of docker
	container1, _, _ := mkContainer(runtime1, []string{"_", "ls", "-al"}, t)
	defer runtime1.Destroy(container1)

	// Create a second container meant to be killed
	container2, _, _ := mkContainer(runtime1, []string{"-i", "_", "/bin/cat"}, t)
	defer runtime1.Destroy(container2)

	// Start the container non blocking
	hostConfig := &HostConfig{}
	if err := container2.Start(hostConfig); err != nil {
		t.Fatal(err)
	}

	if !container2.State.Running {
		t.Fatalf("Container %v should appear as running but isn't", container2.ID)
	}

	// Simulate a crash/manual quit of dockerd: process dies, states stays 'Running'
	cStdin, _ := container2.StdinPipe()
	cStdin.Close()
	if err := container2.WaitTimeout(2 * time.Second); err != nil {
		t.Fatal(err)
	}
	container2.State.Running = true
	container2.ToDisk()

	if len(runtime1.List()) != 2 {
		t.Errorf("Expected 2 container, %v found", len(runtime1.List()))
	}
	if err := container1.Run(); err != nil {
		t.Fatal(err)
	}

	if !container2.State.Running {
		t.Fatalf("Container %v should appear as running but isn't", container2.ID)
	}

	// Here are are simulating a docker restart - that is, reloading all containers
	// from scratch
	runtime1.config.AutoRestart = false
	runtime2, err := NewRuntimeFromDirectory(runtime1.config)
	if err != nil {
		t.Fatal(err)
	}
	defer nuke(runtime2)
	if len(runtime2.List()) != 2 {
		t.Errorf("Expected 2 container, %v found", len(runtime2.List()))
	}
	runningCount := 0
	for _, c := range runtime2.List() {
		if c.State.Running {
			t.Errorf("Running container found: %v (%v)", c.ID, c.Path)
			runningCount++
		}
	}
	if runningCount != 0 {
		t.Fatalf("Expected 0 container alive, %d found", runningCount)
	}
	container3 := runtime2.Get(container1.ID)
	if container3 == nil {
		t.Fatal("Unable to Get container")
	}
	if err := container3.Run(); err != nil {
		t.Fatal(err)
	}
	container2.State.Running = false
}

<<<<<<< HEAD
func TestContainerCreatedWithDefaultFilesystemType(t *testing.T) {
	runtime := mkRuntime(t)
	defer nuke(runtime)

	container, _, _ := mkContainer(runtime, []string{"_", "ls", "-al"}, t)
	defer runtime.Destroy(container)

	if container.FilesystemType != DefaultFilesystemType {
		t.Fatalf("Container filesystem type should be %s but got %s", DefaultFilesystemType, container.FilesystemType)
=======
func TestReloadContainerLinks(t *testing.T) {
	runtime1 := mkRuntime(t)
	defer nuke(runtime1)
	// Create a container with one instance of docker
	container1, _, _ := mkContainer(runtime1, []string{"_", "ls", "-al"}, t)
	defer runtime1.Destroy(container1)

	// Create a second container meant to be killed
	container2, _, _ := mkContainer(runtime1, []string{"-i", "_", "/bin/cat"}, t)
	defer runtime1.Destroy(container2)

	// Start the container non blocking
	hostConfig := &HostConfig{}
	if err := container2.Start(hostConfig); err != nil {
		t.Fatal(err)
	}
	h1 := &HostConfig{}
	// Add a link to container 2
	h1.Links = []string{utils.TruncateID(container2.ID) + ":first"}
	if err := container1.Start(h1); err != nil {
		t.Fatal(err)
	}

	if !container2.State.Running {
		t.Fatalf("Container %v should appear as running but isn't", container2.ID)
	}

	if !container1.State.Running {
		t.Fatalf("Container %s should appear as running bu isn't", container1.ID)
	}

	if len(runtime1.List()) != 2 {
		t.Errorf("Expected 2 container, %v found", len(runtime1.List()))
	}

	if !container2.State.Running {
		t.Fatalf("Container %v should appear as running but isn't", container2.ID)
	}

	// Here are are simulating a docker restart - that is, reloading all containers
	// from scratch
	runtime1.config.AutoRestart = true
	runtime2, err := NewRuntimeFromDirectory(runtime1.config)
	if err != nil {
		t.Fatal(err)
	}
	defer nuke(runtime2)
	if len(runtime2.List()) != 2 {
		t.Errorf("Expected 2 container, %v found", len(runtime2.List()))
	}
	runningCount := 0
	for _, c := range runtime2.List() {
		if c.State.Running {
			t.Logf("Running container found: %v (%v)", c.ID, c.Path)
			runningCount++
		}
	}
	if runningCount != 2 {
		t.Fatalf("Expected 2 container alive, %d found", runningCount)
	}

	// Make sure container 2 ( the child of container 1 ) was registered and started first
	// with the runtime
	first := runtime2.containers.Front()
	if first.Value.(*Container).ID != container2.ID {
		t.Fatalf("Container 2 %s should be registered first in the runtime", container2.ID)
	}

	t.Logf("Number of links: %d", runtime2.containerGraph.Refs("engine"))
	// Verify that the link is still registered in the runtime
	entity := runtime2.containerGraph.Get(fmt.Sprintf("/%s", container1.ID))
	if entity == nil {
		t.Fatal("Entity should not be nil")
	}
}

func TestDefaultContainerName(t *testing.T) {
	runtime := mkRuntime(t)
	defer nuke(runtime)
	srv := &Server{runtime: runtime}

	config, _, _, err := ParseRun([]string{GetTestImage(runtime).ID, "echo test"}, nil)
	if err != nil {
		t.Fatal(err)
	}

	shortId, _, err := srv.ContainerCreate(config)
	if err != nil {
		t.Fatal(err)
	}
	container := runtime.Get(shortId)
	containerID := container.ID

	paths := runtime.containerGraph.RefPaths(containerID)
	if paths == nil || len(paths) == 0 {
		t.Fatalf("Could not find edges for %s", containerID)
	}
	edge := paths[0]
	if edge.ParentID != "0" {
		t.Fatalf("Expected engine got %s", edge.ParentID)
	}
	if edge.EntityID != containerID {
		t.Fatalf("Expected %s got %s", containerID, edge.EntityID)
	}
	if edge.Name != containerID {
		t.Fatalf("Expected %s got %s", containerID, edge.Name)
	}
}

func TestDefaultContainerRename(t *testing.T) {
	runtime := mkRuntime(t)
	defer nuke(runtime)
	srv := &Server{runtime: runtime}

	config, _, _, err := ParseRun([]string{GetTestImage(runtime).ID, "echo test"}, nil)
	if err != nil {
		t.Fatal(err)
	}

	shortId, _, err := srv.ContainerCreate(config)
	if err != nil {
		t.Fatal(err)
	}
	container := runtime.Get(shortId)
	containerID := container.ID

	if err := runtime.RenameLink(fmt.Sprintf("/%s", containerID), "/webapp"); err != nil {
		t.Fatal(err)
	}

	webapp, err := runtime.GetByName("/webapp")
	if err != nil {
		t.Fatal(err)
	}

	if webapp.ID != container.ID {
		t.Fatalf("Expect webapp id to match container id: %s != %s", webapp.ID, container.ID)
	}
}

func TestLinkChildContainer(t *testing.T) {
	runtime := mkRuntime(t)
	defer nuke(runtime)
	srv := &Server{runtime: runtime}

	config, _, _, err := ParseRun([]string{GetTestImage(runtime).ID, "echo test"}, nil)
	if err != nil {
		t.Fatal(err)
	}

	shortId, _, err := srv.ContainerCreate(config)
	if err != nil {
		t.Fatal(err)
	}
	container := runtime.Get(shortId)

	if err := runtime.RenameLink(fmt.Sprintf("/%s", container.ID), "/webapp"); err != nil {
		t.Fatal(err)
	}

	webapp, err := runtime.GetByName("/webapp")
	if err != nil {
		t.Fatal(err)
	}

	if webapp.ID != container.ID {
		t.Fatalf("Expect webapp id to match container id: %s != %s", webapp.ID, container.ID)
	}

	config, _, _, err = ParseRun([]string{GetTestImage(runtime).ID, "echo test"}, nil)
	if err != nil {
		t.Fatal(err)
	}

	shortId, _, err = srv.ContainerCreate(config)
	if err != nil {
		t.Fatal(err)
	}

	childContainer := runtime.Get(shortId)
	if err := runtime.RenameLink(fmt.Sprintf("/%s", childContainer.ID), "/db"); err != nil {
		t.Fatal(err)
	}

	if err := runtime.Link("/webapp", "/db", "db"); err != nil {
		t.Fatal(err)
	}

	// Get the child by it's new name
	db, err := runtime.GetByName("/webapp/db")
	if err != nil {
		t.Fatal(err)
	}
	if db.ID != childContainer.ID {
		t.Fatalf("Expect db id to match container id: %s != %s", db.ID, childContainer.ID)
	}
}

func TestGetAllChildren(t *testing.T) {
	runtime := mkRuntime(t)
	defer nuke(runtime)
	srv := &Server{runtime: runtime}

	config, _, _, err := ParseRun([]string{GetTestImage(runtime).ID, "echo test"}, nil)
	if err != nil {
		t.Fatal(err)
	}

	shortId, _, err := srv.ContainerCreate(config)
	if err != nil {
		t.Fatal(err)
	}
	container := runtime.Get(shortId)

	if err := runtime.RenameLink(fmt.Sprintf("/%s", container.ID), "/webapp"); err != nil {
		t.Fatal(err)
	}

	webapp, err := runtime.GetByName("/webapp")
	if err != nil {
		t.Fatal(err)
	}

	if webapp.ID != container.ID {
		t.Fatalf("Expect webapp id to match container id: %s != %s", webapp.ID, container.ID)
	}

	config, _, _, err = ParseRun([]string{GetTestImage(runtime).ID, "echo test"}, nil)
	if err != nil {
		t.Fatal(err)
	}

	shortId, _, err = srv.ContainerCreate(config)
	if err != nil {
		t.Fatal(err)
	}

	childContainer := runtime.Get(shortId)
	if err := runtime.RenameLink(fmt.Sprintf("/%s", childContainer.ID), "/db"); err != nil {
		t.Fatal(err)
	}

	if err := runtime.Link("/webapp", "/db", "db"); err != nil {
		t.Fatal(err)
	}

	children, err := runtime.Children("/webapp")
	if err != nil {
		t.Fatal(err)
	}

	if children == nil {
		t.Fatal("Children should not be nil")
	}
	if len(children) == 0 {
		t.Fatal("Children should not be empty")
	}

	for key, value := range children {
		if key != "/webapp/db" {
			t.Fatalf("Expected /webapp/db got %s", key)
		}
		if value.ID != childContainer.ID {
			t.Fatalf("Expected id %s got %s", childContainer.ID, value.ID)
		}
>>>>>>> fbf85e2e
	}
}<|MERGE_RESOLUTION|>--- conflicted
+++ resolved
@@ -3,11 +3,8 @@
 import (
 	"bytes"
 	"fmt"
-<<<<<<< HEAD
 	"github.com/dotcloud/docker/devmapper"
-=======
 	"github.com/dotcloud/docker/sysinit"
->>>>>>> fbf85e2e
 	"github.com/dotcloud/docker/utils"
 	"io"
 	"io/ioutil"
@@ -55,18 +52,14 @@
 	}
 	wg.Wait()
 	runtime.networkManager.Close()
-<<<<<<< HEAD
 
 	for _, container := range runtime.List() {
 		container.EnsureUnmounted()
 	}
 	if err := runtime.deviceSet.Shutdown(); err != nil {
-		utils.Debugf("Error shutting down devicemapper for runtime %s", runtime.root)
-	}
-	return os.RemoveAll(runtime.root)
-=======
+		utils.Debugf("Error shutting down devicemapper for runtime %s", runtime.config.GraphPath)
+	}
 	return os.RemoveAll(runtime.config.GraphPath)
->>>>>>> fbf85e2e
 }
 
 func cleanup(runtime *Runtime) error {
@@ -166,11 +159,11 @@
 
 func init() {
 	os.Setenv("TEST", "1")
+
 	// Set unit-test specific values
 	devmapper.DefaultDataLoopbackSize = unitTestDMDataLoopbackSize
 	devmapper.DefaultMetaDataLoopbackSize = unitTestDMMetaDataLoopbackSize
 	devmapper.DefaultBaseFsSize = unitTestDMBaseFsSize
-	NetworkBridgeIface = unitTestNetworkBridge
 
 	// Hack to run sys init during unit testing
 	if selfPath := utils.SelfPath(); selfPath == "/sbin/init" || selfPath == "/.dockerinit" {
@@ -182,13 +175,10 @@
 		log.Fatal("docker tests need to be run as root")
 	}
 
-<<<<<<< HEAD
 	if err := cleanupDevMapper(); err != nil {
 		log.Fatalf("Unable to cleanup devmapper: %s", err)
 	}
 
-=======
->>>>>>> fbf85e2e
 	// Setup the base runtime, which will be duplicated for each test.
 	// (no tests are run directly in the base)
 	setupBaseImage()
@@ -633,7 +623,6 @@
 	container2.State.Running = false
 }
 
-<<<<<<< HEAD
 func TestContainerCreatedWithDefaultFilesystemType(t *testing.T) {
 	runtime := mkRuntime(t)
 	defer nuke(runtime)
@@ -643,7 +632,9 @@
 
 	if container.FilesystemType != DefaultFilesystemType {
 		t.Fatalf("Container filesystem type should be %s but got %s", DefaultFilesystemType, container.FilesystemType)
-=======
+	}
+}
+
 func TestReloadContainerLinks(t *testing.T) {
 	runtime1 := mkRuntime(t)
 	defer nuke(runtime1)
@@ -909,6 +900,5 @@
 		if value.ID != childContainer.ID {
 			t.Fatalf("Expected id %s got %s", childContainer.ID, value.ID)
 		}
->>>>>>> fbf85e2e
 	}
 }