package main

import (
	"bufio"
	"bytes"
	"fmt"
	"io/ioutil"
	"net"
	"os"
	"os/exec"
	"path"
	"path/filepath"
	"reflect"
	"regexp"
	"sort"
	"strconv"
	"strings"
	"sync"
	"testing"
	"time"

	"github.com/docker/docker/nat"
	"github.com/docker/docker/pkg/mount"
	"github.com/docker/docker/pkg/networkfs/resolvconf"
	"github.com/kr/pty"
)

// "test123" should be printed by docker run
func TestRunEchoStdout(t *testing.T) {
	runCmd := exec.Command(dockerBinary, "run", "busybox", "echo", "test123")
	out, _, _, err := runCommandWithStdoutStderr(runCmd)
	if err != nil {
		t.Fatalf("failed to run container: %v, output: %q", err, out)
	}

	if out != "test123\n" {
		t.Errorf("container should've printed 'test123'")
	}

	deleteAllContainers()

	logDone("run - echo test123")
}

// "test" should be printed
func TestRunEchoStdoutWithMemoryLimit(t *testing.T) {
	runCmd := exec.Command(dockerBinary, "run", "-m", "16m", "busybox", "echo", "test")
	out, _, _, err := runCommandWithStdoutStderr(runCmd)
	if err != nil {
		t.Fatalf("failed to run container: %v, output: %q", err, out)
	}

	out = strings.Trim(out, "\r\n")

	if expected := "test"; out != expected {
		t.Errorf("container should've printed %q but printed %q", expected, out)

	}

	deleteAllContainers()

	logDone("run - echo with memory limit")
}

// "test" should be printed
func TestRunEchoStdoutWitCPULimit(t *testing.T) {
	runCmd := exec.Command(dockerBinary, "run", "-c", "1000", "busybox", "echo", "test")
	out, _, _, err := runCommandWithStdoutStderr(runCmd)
	if err != nil {
		t.Fatalf("failed to run container: %v, output: %q", err, out)
	}

	if out != "test\n" {
		t.Errorf("container should've printed 'test'")
	}

	deleteAllContainers()

	logDone("run - echo with CPU limit")
}

// "test" should be printed
func TestRunEchoStdoutWithCPUAndMemoryLimit(t *testing.T) {
	runCmd := exec.Command(dockerBinary, "run", "-c", "1000", "-m", "16m", "busybox", "echo", "test")
	out, _, _, err := runCommandWithStdoutStderr(runCmd)
	if err != nil {
		t.Fatalf("failed to run container: %v, output: %q", err, out)
	}

	if out != "test\n" {
		t.Errorf("container should've printed 'test', got %q instead", out)
	}

	deleteAllContainers()

	logDone("run - echo with CPU and memory limit")
}

// "test" should be printed
func TestRunEchoNamedContainer(t *testing.T) {
	runCmd := exec.Command(dockerBinary, "run", "--name", "testfoonamedcontainer", "busybox", "echo", "test")
	out, _, _, err := runCommandWithStdoutStderr(runCmd)
	if err != nil {
		t.Fatalf("failed to run container: %v, output: %q", err, out)
	}

	if out != "test\n" {
		t.Errorf("container should've printed 'test'")
	}

	if err := deleteContainer("testfoonamedcontainer"); err != nil {
		t.Errorf("failed to remove the named container: %v", err)
	}

	deleteAllContainers()

	logDone("run - echo with named container")
}

// docker run should not leak file descriptors
func TestRunLeakyFileDescriptors(t *testing.T) {
	runCmd := exec.Command(dockerBinary, "run", "busybox", "ls", "-C", "/proc/self/fd")
	out, _, _, err := runCommandWithStdoutStderr(runCmd)
	if err != nil {
		t.Fatalf("failed to run container: %v, output: %q", err, out)
	}

	// normally, we should only get 0, 1, and 2, but 3 gets created by "ls" when it does "opendir" on the "fd" directory
	if out != "0  1  2  3\n" {
		t.Errorf("container should've printed '0  1  2  3', not: %s", out)
	}

	deleteAllContainers()

	logDone("run - check file descriptor leakage")
}

// it should be possible to ping Google DNS resolver
// this will fail when Internet access is unavailable
func TestRunPingGoogle(t *testing.T) {
	runCmd := exec.Command(dockerBinary, "run", "busybox", "ping", "-c", "1", "8.8.8.8")
	out, _, _, err := runCommandWithStdoutStderr(runCmd)
	if err != nil {
		t.Fatalf("failed to run container: %v, output: %q", err, out)
	}

	deleteAllContainers()

	logDone("run - ping 8.8.8.8")
}

// the exit code should be 0
// some versions of lxc might make this test fail
func TestRunExitCodeZero(t *testing.T) {
	runCmd := exec.Command(dockerBinary, "run", "busybox", "true")
	if out, _, err := runCommandWithOutput(runCmd); err != nil {
		t.Errorf("container should've exited with exit code 0: %s, %v", out, err)
	}

	deleteAllContainers()

	logDone("run - exit with 0")
}

// the exit code should be 1
// some versions of lxc might make this test fail
func TestRunExitCodeOne(t *testing.T) {
	runCmd := exec.Command(dockerBinary, "run", "busybox", "false")
	exitCode, err := runCommand(runCmd)
	if err != nil && !strings.Contains("exit status 1", fmt.Sprintf("%s", err)) {
		t.Fatal(err)
	}
	if exitCode != 1 {
		t.Errorf("container should've exited with exit code 1")
	}

	deleteAllContainers()

	logDone("run - exit with 1")
}

// it should be possible to pipe in data via stdin to a process running in a container
// some versions of lxc might make this test fail
func TestRunStdinPipe(t *testing.T) {
	runCmd := exec.Command("bash", "-c", `echo "blahblah" | docker run -i -a stdin busybox cat`)
	out, _, _, err := runCommandWithStdoutStderr(runCmd)
	if err != nil {
		t.Fatalf("failed to run container: %v, output: %q", err, out)
	}

	out = stripTrailingCharacters(out)

	inspectCmd := exec.Command(dockerBinary, "inspect", out)
	if out, _, err := runCommandWithOutput(inspectCmd); err != nil {
		t.Fatalf("out should've been a container id: %s %v", out, err)
	}

	waitCmd := exec.Command(dockerBinary, "wait", out)
	if waitOut, _, err := runCommandWithOutput(waitCmd); err != nil {
		t.Fatalf("error thrown while waiting for container: %s, %v", waitOut, err)
	}

	logsCmd := exec.Command(dockerBinary, "logs", out)
	logsOut, _, err := runCommandWithOutput(logsCmd)
	if err != nil {
		t.Fatalf("error thrown while trying to get container logs: %s, %v", logsOut, err)
	}

	containerLogs := stripTrailingCharacters(logsOut)

	if containerLogs != "blahblah" {
		t.Errorf("logs didn't print the container's logs %s", containerLogs)
	}

	rmCmd := exec.Command(dockerBinary, "rm", out)
	if out, _, err = runCommandWithOutput(rmCmd); err != nil {
		t.Fatalf("rm failed to remove container: %s, %v", out, err)
	}

	deleteAllContainers()

	logDone("run - pipe in with -i -a stdin")
}

// the container's ID should be printed when starting a container in detached mode
func TestRunDetachedContainerIDPrinting(t *testing.T) {
	runCmd := exec.Command(dockerBinary, "run", "-d", "busybox", "true")
	out, _, _, err := runCommandWithStdoutStderr(runCmd)
	if err != nil {
		t.Fatalf("failed to run container: %v, output: %q", err, out)
	}

	out = stripTrailingCharacters(out)

	inspectCmd := exec.Command(dockerBinary, "inspect", out)
	if inspectOut, _, err := runCommandWithOutput(inspectCmd); err != nil {
		t.Fatalf("out should've been a container id: %s %v", inspectOut, err)
	}

	waitCmd := exec.Command(dockerBinary, "wait", out)
	if waitOut, _, err := runCommandWithOutput(waitCmd); err != nil {
		t.Fatalf("error thrown while waiting for container: %s, %v", waitOut, err)
	}

	rmCmd := exec.Command(dockerBinary, "rm", out)
	rmOut, _, err := runCommandWithOutput(rmCmd)
	if err != nil {
		t.Fatalf("rm failed to remove container: %s, %v", rmOut, err)
	}

	rmOut = stripTrailingCharacters(rmOut)
	if rmOut != out {
		t.Errorf("rm didn't print the container ID %s %s", out, rmOut)
	}

	deleteAllContainers()

	logDone("run - print container ID in detached mode")
}

// the working directory should be set correctly
func TestRunWorkingDirectory(t *testing.T) {
	runCmd := exec.Command(dockerBinary, "run", "-w", "/root", "busybox", "pwd")
	out, _, _, err := runCommandWithStdoutStderr(runCmd)
	if err != nil {
		t.Fatalf("failed to run container: %v, output: %q", err, out)
	}

	out = stripTrailingCharacters(out)

	if out != "/root" {
		t.Errorf("-w failed to set working directory")
	}

	runCmd = exec.Command(dockerBinary, "run", "--workdir", "/root", "busybox", "pwd")
	out, _, _, err = runCommandWithStdoutStderr(runCmd)
	if err != nil {
		t.Fatal(out, err)
	}

	out = stripTrailingCharacters(out)

	if out != "/root" {
		t.Errorf("--workdir failed to set working directory")
	}

	deleteAllContainers()

	logDone("run - run with working directory set by -w")
	logDone("run - run with working directory set by --workdir")
}

// pinging Google's DNS resolver should fail when we disable the networking
func TestRunWithoutNetworking(t *testing.T) {
	runCmd := exec.Command(dockerBinary, "run", "--net=none", "busybox", "ping", "-c", "1", "8.8.8.8")
	out, _, exitCode, err := runCommandWithStdoutStderr(runCmd)
	if err != nil && exitCode != 1 {
		t.Fatal(out, err)
	}
	if exitCode != 1 {
		t.Errorf("--net=none should've disabled the network; the container shouldn't have been able to ping 8.8.8.8")
	}

	runCmd = exec.Command(dockerBinary, "run", "-n=false", "busybox", "ping", "-c", "1", "8.8.8.8")
	out, _, exitCode, err = runCommandWithStdoutStderr(runCmd)
	if err != nil && exitCode != 1 {
		t.Fatal(out, err)
	}
	if exitCode != 1 {
		t.Errorf("-n=false should've disabled the network; the container shouldn't have been able to ping 8.8.8.8")
	}

	deleteAllContainers()

	logDone("run - disable networking with --net=none")
	logDone("run - disable networking with -n=false")
}

// Regression test for #4741
func TestRunWithVolumesAsFiles(t *testing.T) {
	runCmd := exec.Command(dockerBinary, "run", "--name", "test-data", "--volume", "/etc/hosts:/target-file", "busybox", "true")
	out, stderr, exitCode, err := runCommandWithStdoutStderr(runCmd)
	if err != nil && exitCode != 0 {
		t.Fatal("1", out, stderr, err)
	}

	runCmd = exec.Command(dockerBinary, "run", "--volumes-from", "test-data", "busybox", "cat", "/target-file")
	out, stderr, exitCode, err = runCommandWithStdoutStderr(runCmd)
	if err != nil && exitCode != 0 {
		t.Fatal("2", out, stderr, err)
	}
	deleteAllContainers()

	logDone("run - regression test for #4741 - volumes from as files")
}

// Regression test for #4979
func TestRunWithVolumesFromExited(t *testing.T) {
	runCmd := exec.Command(dockerBinary, "run", "--name", "test-data", "--volume", "/some/dir", "busybox", "touch", "/some/dir/file")
	out, stderr, exitCode, err := runCommandWithStdoutStderr(runCmd)
	if err != nil && exitCode != 0 {
		t.Fatal("1", out, stderr, err)
	}

	runCmd = exec.Command(dockerBinary, "run", "--volumes-from", "test-data", "busybox", "cat", "/some/dir/file")
	out, stderr, exitCode, err = runCommandWithStdoutStderr(runCmd)
	if err != nil && exitCode != 0 {
		t.Fatal("2", out, stderr, err)
	}
	deleteAllContainers()

	logDone("run - regression test for #4979 - volumes-from on exited container")
}

// Regression test for #4830
func TestRunWithRelativePath(t *testing.T) {
	runCmd := exec.Command(dockerBinary, "run", "-v", "tmp:/other-tmp", "busybox", "true")
	if _, _, _, err := runCommandWithStdoutStderr(runCmd); err == nil {
		t.Fatalf("relative path should result in an error")
	}

	deleteAllContainers()

	logDone("run - volume with relative path")
}

func TestRunVolumesMountedAsReadonly(t *testing.T) {
	cmd := exec.Command(dockerBinary, "run", "-v", "/test:/test:ro", "busybox", "touch", "/test/somefile")
	if code, err := runCommand(cmd); err == nil || code == 0 {
		t.Fatalf("run should fail because volume is ro: exit code %d", code)
	}

	deleteAllContainers()

	logDone("run - volumes as readonly mount")
}

func TestRunVolumesFromInReadonlyMode(t *testing.T) {
	cmd := exec.Command(dockerBinary, "run", "--name", "parent", "-v", "/test", "busybox", "true")
	if _, err := runCommand(cmd); err != nil {
		t.Fatal(err)
	}

	cmd = exec.Command(dockerBinary, "run", "--volumes-from", "parent:ro", "busybox", "touch", "/test/file")
	if code, err := runCommand(cmd); err == nil || code == 0 {
		t.Fatalf("run should fail because volume is ro: exit code %d", code)
	}

	deleteAllContainers()

	logDone("run - volumes from as readonly mount")
}

// Regression test for #1201
func TestRunVolumesFromInReadWriteMode(t *testing.T) {
	cmd := exec.Command(dockerBinary, "run", "--name", "parent", "-v", "/test", "busybox", "true")
	if _, err := runCommand(cmd); err != nil {
		t.Fatal(err)
	}

	cmd = exec.Command(dockerBinary, "run", "--volumes-from", "parent:rw", "busybox", "touch", "/test/file")
	if out, _, err := runCommandWithOutput(cmd); err != nil {
		t.Fatalf("running --volumes-from parent:rw failed with output: %q\nerror: %v", out, err)
	}

	cmd = exec.Command(dockerBinary, "run", "--volumes-from", "parent:bar", "busybox", "touch", "/test/file")
	if out, _, err := runCommandWithOutput(cmd); err == nil || !strings.Contains(out, "Invalid mode for volumes-from: bar") {
		t.Fatalf("running --volumes-from foo:bar should have failed with invalid mount mode: %q", out)
	}

	cmd = exec.Command(dockerBinary, "run", "--volumes-from", "parent", "busybox", "touch", "/test/file")
	if out, _, err := runCommandWithOutput(cmd); err != nil {
		t.Fatalf("running --volumes-from parent failed with output: %q\nerror: %v", out, err)
	}

	deleteAllContainers()

	logDone("run - volumes from as read write mount")
}

func TestVolumesFromGetsProperMode(t *testing.T) {
	cmd := exec.Command(dockerBinary, "run", "--name", "parent", "-v", "/test:/test:ro", "busybox", "true")
	if _, err := runCommand(cmd); err != nil {
		t.Fatal(err)
	}
	// Expect this "rw" mode to be be ignored since the inheritted volume is "ro"
	cmd = exec.Command(dockerBinary, "run", "--volumes-from", "parent:rw", "busybox", "touch", "/test/file")
	if _, err := runCommand(cmd); err == nil {
		t.Fatal("Expected volumes-from to inherit read-only volume even when passing in `rw`")
	}

	cmd = exec.Command(dockerBinary, "run", "--name", "parent2", "-v", "/test:/test:ro", "busybox", "true")
	if _, err := runCommand(cmd); err != nil {
		t.Fatal(err)
	}
	// Expect this to be read-only since both are "ro"
	cmd = exec.Command(dockerBinary, "run", "--volumes-from", "parent2:ro", "busybox", "touch", "/test/file")
	if _, err := runCommand(cmd); err == nil {
		t.Fatal("Expected volumes-from to inherit read-only volume even when passing in `ro`")
	}

	deleteAllContainers()

	logDone("run - volumes from ignores `rw` if inherrited volume is `ro`")
}

// Test for #1351
func TestRunApplyVolumesFromBeforeVolumes(t *testing.T) {
	cmd := exec.Command(dockerBinary, "run", "--name", "parent", "-v", "/test", "busybox", "touch", "/test/foo")
	if _, err := runCommand(cmd); err != nil {
		t.Fatal(err)
	}

	cmd = exec.Command(dockerBinary, "run", "--volumes-from", "parent", "-v", "/test", "busybox", "cat", "/test/foo")
	if out, _, err := runCommandWithOutput(cmd); err != nil {
		t.Fatal(out, err)
	}

	deleteAllContainers()

	logDone("run - volumes from mounted first")
}

func TestRunMultipleVolumesFrom(t *testing.T) {
	cmd := exec.Command(dockerBinary, "run", "--name", "parent1", "-v", "/test", "busybox", "touch", "/test/foo")
	if _, err := runCommand(cmd); err != nil {
		t.Fatal(err)
	}

	cmd = exec.Command(dockerBinary, "run", "--name", "parent2", "-v", "/other", "busybox", "touch", "/other/bar")
	if _, err := runCommand(cmd); err != nil {
		t.Fatal(err)
	}

	cmd = exec.Command(dockerBinary, "run", "--volumes-from", "parent1", "--volumes-from", "parent2",
		"busybox", "sh", "-c", "cat /test/foo && cat /other/bar")
	if _, err := runCommand(cmd); err != nil {
		t.Fatal(err)
	}

	deleteAllContainers()

	logDone("run - multiple volumes from")
}

// this tests verifies the ID format for the container
func TestRunVerifyContainerID(t *testing.T) {
	cmd := exec.Command(dockerBinary, "run", "-d", "busybox", "true")
	out, exit, err := runCommandWithOutput(cmd)
	if err != nil {
		t.Fatal(err)
	}
	if exit != 0 {
		t.Fatalf("expected exit code 0 received %d", exit)
	}
	match, err := regexp.MatchString("^[0-9a-f]{64}$", strings.TrimSuffix(out, "\n"))
	if err != nil {
		t.Fatal(err)
	}
	if !match {
		t.Fatalf("Invalid container ID: %s", out)
	}

	deleteAllContainers()

	logDone("run - verify container ID")
}

// Test that creating a container with a volume doesn't crash. Regression test for #995.
func TestRunCreateVolume(t *testing.T) {
	cmd := exec.Command(dockerBinary, "run", "-v", "/var/lib/data", "busybox", "true")
	if _, err := runCommand(cmd); err != nil {
		t.Fatal(err)
	}

	deleteAllContainers()

	logDone("run - create docker managed volume")
}

// Test that creating a volume with a symlink in its path works correctly. Test for #5152.
// Note that this bug happens only with symlinks with a target that starts with '/'.
func TestRunCreateVolumeWithSymlink(t *testing.T) {
	buildCmd := exec.Command(dockerBinary, "build", "-t", "docker-test-createvolumewithsymlink", "-")
	buildCmd.Stdin = strings.NewReader(`FROM busybox
		RUN mkdir /foo && ln -s /foo /bar`)
	buildCmd.Dir = workingDirectory
	err := buildCmd.Run()
	if err != nil {
		t.Fatalf("could not build 'docker-test-createvolumewithsymlink': %v", err)
	}

	cmd := exec.Command(dockerBinary, "run", "-v", "/bar/foo", "--name", "test-createvolumewithsymlink", "docker-test-createvolumewithsymlink", "sh", "-c", "mount | grep -q /foo/foo")
	exitCode, err := runCommand(cmd)
	if err != nil || exitCode != 0 {
		t.Fatalf("[run] err: %v, exitcode: %d", err, exitCode)
	}

	var volPath string
	cmd = exec.Command(dockerBinary, "inspect", "-f", "{{range .Volumes}}{{.}}{{end}}", "test-createvolumewithsymlink")
	volPath, exitCode, err = runCommandWithOutput(cmd)
	if err != nil || exitCode != 0 {
		t.Fatalf("[inspect] err: %v, exitcode: %d", err, exitCode)
	}

	cmd = exec.Command(dockerBinary, "rm", "-v", "test-createvolumewithsymlink")
	exitCode, err = runCommand(cmd)
	if err != nil || exitCode != 0 {
		t.Fatalf("[rm] err: %v, exitcode: %d", err, exitCode)
	}

	f, err := os.Open(volPath)
	defer f.Close()
	if !os.IsNotExist(err) {
		t.Fatalf("[open] (expecting 'file does not exist' error) err: %v, volPath: %s", err, volPath)
	}

	deleteImages("docker-test-createvolumewithsymlink")
	deleteAllContainers()

	logDone("run - create volume with symlink")
}

// Tests that a volume path that has a symlink exists in a container mounting it with `--volumes-from`.
func TestRunVolumesFromSymlinkPath(t *testing.T) {
	name := "docker-test-volumesfromsymlinkpath"
	buildCmd := exec.Command(dockerBinary, "build", "-t", name, "-")
	buildCmd.Stdin = strings.NewReader(`FROM busybox
		RUN mkdir /baz && ln -s /baz /foo
		VOLUME ["/foo/bar"]`)
	buildCmd.Dir = workingDirectory
	err := buildCmd.Run()
	if err != nil {
		t.Fatalf("could not build 'docker-test-volumesfromsymlinkpath': %v", err)
	}

	cmd := exec.Command(dockerBinary, "run", "--name", "test-volumesfromsymlinkpath", name)
	exitCode, err := runCommand(cmd)
	if err != nil || exitCode != 0 {
		t.Fatalf("[run] (volume) err: %v, exitcode: %d", err, exitCode)
	}

	cmd = exec.Command(dockerBinary, "run", "--volumes-from", "test-volumesfromsymlinkpath", "busybox", "sh", "-c", "ls /foo | grep -q bar")
	exitCode, err = runCommand(cmd)
	if err != nil || exitCode != 0 {
		t.Fatalf("[run] err: %v, exitcode: %d", err, exitCode)
	}

	deleteAllContainers()
	deleteImages(name)

	logDone("run - volumes-from symlink path")
}

func TestRunExitCode(t *testing.T) {
	cmd := exec.Command(dockerBinary, "run", "busybox", "/bin/sh", "-c", "exit 72")

	exit, err := runCommand(cmd)
	if err == nil {
		t.Fatal("should not have a non nil error")
	}
	if exit != 72 {
		t.Fatalf("expected exit code 72 received %d", exit)
	}

	deleteAllContainers()

	logDone("run - correct exit code")
}

func TestRunUserDefaultsToRoot(t *testing.T) {
	cmd := exec.Command(dockerBinary, "run", "busybox", "id")

	out, _, err := runCommandWithOutput(cmd)
	if err != nil {
		t.Fatal(err, out)
	}
	if !strings.Contains(out, "uid=0(root) gid=0(root)") {
		t.Fatalf("expected root user got %s", out)
	}
	deleteAllContainers()

	logDone("run - default user")
}

func TestRunUserByName(t *testing.T) {
	cmd := exec.Command(dockerBinary, "run", "-u", "root", "busybox", "id")

	out, _, err := runCommandWithOutput(cmd)
	if err != nil {
		t.Fatal(err, out)
	}
	if !strings.Contains(out, "uid=0(root) gid=0(root)") {
		t.Fatalf("expected root user got %s", out)
	}
	deleteAllContainers()

	logDone("run - user by name")
}

func TestRunUserByID(t *testing.T) {
	cmd := exec.Command(dockerBinary, "run", "-u", "1", "busybox", "id")

	out, _, err := runCommandWithOutput(cmd)
	if err != nil {
		t.Fatal(err, out)
	}
	if !strings.Contains(out, "uid=1(daemon) gid=1(daemon)") {
		t.Fatalf("expected daemon user got %s", out)
	}
	deleteAllContainers()

	logDone("run - user by id")
}

func TestRunUserByIDBig(t *testing.T) {
	cmd := exec.Command(dockerBinary, "run", "-u", "2147483648", "busybox", "id")

	out, _, err := runCommandWithOutput(cmd)
	if err == nil {
		t.Fatal("No error, but must be.", out)
	}
	if !strings.Contains(out, "Uids and gids must be in range") {
		t.Fatalf("expected error about uids range, got %s", out)
	}
	deleteAllContainers()

	logDone("run - user by id, id too big")
}

func TestRunUserByIDNegative(t *testing.T) {
	cmd := exec.Command(dockerBinary, "run", "-u", "-1", "busybox", "id")

	out, _, err := runCommandWithOutput(cmd)
	if err == nil {
		t.Fatal("No error, but must be.", out)
	}
	if !strings.Contains(out, "Uids and gids must be in range") {
		t.Fatalf("expected error about uids range, got %s", out)
	}
	deleteAllContainers()

	logDone("run - user by id, id negative")
}

func TestRunUserByIDZero(t *testing.T) {
	cmd := exec.Command(dockerBinary, "run", "-u", "0", "busybox", "id")

	out, _, err := runCommandWithOutput(cmd)
	if err != nil {
		t.Fatal(err, out)
	}
	if !strings.Contains(out, "uid=0(root) gid=0(root) groups=10(wheel)") {
		t.Fatalf("expected daemon user got %s", out)
	}
	deleteAllContainers()

	logDone("run - user by id, zero uid")
}

func TestRunUserNotFound(t *testing.T) {
	cmd := exec.Command(dockerBinary, "run", "-u", "notme", "busybox", "id")

	_, err := runCommand(cmd)
	if err == nil {
		t.Fatal("unknown user should cause container to fail")
	}
	deleteAllContainers()

	logDone("run - user not found")
}

func TestRunTwoConcurrentContainers(t *testing.T) {
	group := sync.WaitGroup{}
	group.Add(2)

	for i := 0; i < 2; i++ {
		go func() {
			defer group.Done()
			cmd := exec.Command(dockerBinary, "run", "busybox", "sleep", "2")
			if _, err := runCommand(cmd); err != nil {
				t.Fatal(err)
			}
		}()
	}

	group.Wait()

	deleteAllContainers()

	logDone("run - two concurrent containers")
}

func TestRunEnvironment(t *testing.T) {
	cmd := exec.Command(dockerBinary, "run", "-h", "testing", "-e=FALSE=true", "-e=TRUE", "-e=TRICKY", "-e=HOME=", "busybox", "env")
	cmd.Env = append(os.Environ(),
		"TRUE=false",
		"TRICKY=tri\ncky\n",
	)

	out, _, err := runCommandWithOutput(cmd)
	if err != nil {
		t.Fatal(err, out)
	}

	actualEnv := strings.Split(out, "\n")
	if actualEnv[len(actualEnv)-1] == "" {
		actualEnv = actualEnv[:len(actualEnv)-1]
	}
	sort.Strings(actualEnv)

	goodEnv := []string{
		"PATH=/usr/local/sbin:/usr/local/bin:/usr/sbin:/usr/bin:/sbin:/bin",
		"HOSTNAME=testing",
		"FALSE=true",
		"TRUE=false",
		"TRICKY=tri",
		"cky",
		"",
		"HOME=/root",
	}
	sort.Strings(goodEnv)
	if len(goodEnv) != len(actualEnv) {
		t.Fatalf("Wrong environment: should be %d variables, not: %q\n", len(goodEnv), strings.Join(actualEnv, ", "))
	}
	for i := range goodEnv {
		if actualEnv[i] != goodEnv[i] {
			t.Fatalf("Wrong environment variable: should be %s, not %s", goodEnv[i], actualEnv[i])
		}
	}

	deleteAllContainers()

	logDone("run - verify environment")
}

func TestRunContainerNetwork(t *testing.T) {
	cmd := exec.Command(dockerBinary, "run", "busybox", "ping", "-c", "1", "127.0.0.1")
	if _, err := runCommand(cmd); err != nil {
		t.Fatal(err)
	}

	deleteAllContainers()

	logDone("run - test container network via ping")
}

// Issue #4681
func TestRunLoopbackWhenNetworkDisabled(t *testing.T) {
	cmd := exec.Command(dockerBinary, "run", "--net=none", "busybox", "ping", "-c", "1", "127.0.0.1")
	if _, err := runCommand(cmd); err != nil {
		t.Fatal(err)
	}

	deleteAllContainers()

	logDone("run - test container loopback when networking disabled")
}

func TestRunNetHostNotAllowedWithLinks(t *testing.T) {
	_, _, err := dockerCmd(t, "run", "--name", "linked", "busybox", "true")

	cmd := exec.Command(dockerBinary, "run", "--net=host", "--link", "linked:linked", "busybox", "true")
	_, _, err = runCommandWithOutput(cmd)
	if err == nil {
		t.Fatal("Expected error")
	}

	deleteAllContainers()

	logDone("run - don't allow --net=host to be used with links")
}

func TestRunLoopbackOnlyExistsWhenNetworkingDisabled(t *testing.T) {
	cmd := exec.Command(dockerBinary, "run", "--net=none", "busybox", "ip", "-o", "-4", "a", "show", "up")
	out, _, err := runCommandWithOutput(cmd)
	if err != nil {
		t.Fatal(err, out)
	}

	var (
		count = 0
		parts = strings.Split(out, "\n")
	)

	for _, l := range parts {
		if l != "" {
			count++
		}
	}

	if count != 1 {
		t.Fatalf("Wrong interface count in container %d", count)
	}

	if !strings.HasPrefix(out, "1: lo") {
		t.Fatalf("Wrong interface in test container: expected [1: lo], got %s", out)
	}

	deleteAllContainers()

	logDone("run - test loopback only exists when networking disabled")
}

// #7851 hostname outside container shows FQDN, inside only shortname
// For testing purposes it is not required to set host's hostname directly
// and use "--net=host" (as the original issue submitter did), as the same
// codepath is executed with "docker run -h <hostname>".  Both were manually
// tested, but this testcase takes the simpler path of using "run -h .."
func TestRunFullHostnameSet(t *testing.T) {
	cmd := exec.Command(dockerBinary, "run", "-h", "foo.bar.baz", "busybox", "hostname")
	out, _, err := runCommandWithOutput(cmd)
	if err != nil {
		t.Fatal(err, out)
	}

	if actual := strings.Trim(out, "\r\n"); actual != "foo.bar.baz" {
		t.Fatalf("expected hostname 'foo.bar.baz', received %s", actual)
	}
	deleteAllContainers()

	logDone("run - test fully qualified hostname set with -h")
}

func TestRunPrivilegedCanMknod(t *testing.T) {
	cmd := exec.Command(dockerBinary, "run", "--privileged", "busybox", "sh", "-c", "mknod /tmp/sda b 8 0 && echo ok")
	out, _, err := runCommandWithOutput(cmd)
	if err != nil {
		t.Fatal(err)
	}

	if actual := strings.Trim(out, "\r\n"); actual != "ok" {
		t.Fatalf("expected output ok received %s", actual)
	}
	deleteAllContainers()

	logDone("run - test privileged can mknod")
}

func TestRunUnPrivilegedCanMknod(t *testing.T) {
	cmd := exec.Command(dockerBinary, "run", "busybox", "sh", "-c", "mknod /tmp/sda b 8 0 && echo ok")
	out, _, err := runCommandWithOutput(cmd)
	if err != nil {
		t.Fatal(err)
	}

	if actual := strings.Trim(out, "\r\n"); actual != "ok" {
		t.Fatalf("expected output ok received %s", actual)
	}
	deleteAllContainers()

	logDone("run - test un-privileged can mknod")
}

func TestRunCapDropInvalid(t *testing.T) {
	defer deleteAllContainers()
	cmd := exec.Command(dockerBinary, "run", "--cap-drop=CHPASS", "busybox", "ls")
	out, _, err := runCommandWithOutput(cmd)
	if err == nil {
		t.Fatal(err, out)
	}

	logDone("run - test --cap-drop=CHPASS invalid")
}

func TestRunCapDropCannotMknod(t *testing.T) {
	cmd := exec.Command(dockerBinary, "run", "--cap-drop=MKNOD", "busybox", "sh", "-c", "mknod /tmp/sda b 8 0 && echo ok")
	out, _, err := runCommandWithOutput(cmd)
	if err == nil {
		t.Fatal(err, out)
	}

	if actual := strings.Trim(out, "\r\n"); actual == "ok" {
		t.Fatalf("expected output not ok received %s", actual)
	}
	deleteAllContainers()

	logDone("run - test --cap-drop=MKNOD cannot mknod")
}

func TestRunCapDropCannotMknodLowerCase(t *testing.T) {
	cmd := exec.Command(dockerBinary, "run", "--cap-drop=mknod", "busybox", "sh", "-c", "mknod /tmp/sda b 8 0 && echo ok")
	out, _, err := runCommandWithOutput(cmd)
	if err == nil {
		t.Fatal(err, out)
	}

	if actual := strings.Trim(out, "\r\n"); actual == "ok" {
		t.Fatalf("expected output not ok received %s", actual)
	}
	deleteAllContainers()

	logDone("run - test --cap-drop=mknod cannot mknod lowercase")
}

func TestRunCapDropALLCannotMknod(t *testing.T) {
	cmd := exec.Command(dockerBinary, "run", "--cap-drop=ALL", "busybox", "sh", "-c", "mknod /tmp/sda b 8 0 && echo ok")
	out, _, err := runCommandWithOutput(cmd)
	if err == nil {
		t.Fatal(err, out)
	}

	if actual := strings.Trim(out, "\r\n"); actual == "ok" {
		t.Fatalf("expected output not ok received %s", actual)
	}
	deleteAllContainers()

	logDone("run - test --cap-drop=ALL cannot mknod")
}

func TestRunCapDropALLAddMknodCannotMknod(t *testing.T) {
	cmd := exec.Command(dockerBinary, "run", "--cap-drop=ALL", "--cap-add=MKNOD", "busybox", "sh", "-c", "mknod /tmp/sda b 8 0 && echo ok")
	out, _, err := runCommandWithOutput(cmd)
	if err != nil {
		t.Fatal(err, out)
	}

	if actual := strings.Trim(out, "\r\n"); actual != "ok" {
		t.Fatalf("expected output ok received %s", actual)
	}
	deleteAllContainers()

	logDone("run - test --cap-drop=ALL --cap-add=MKNOD can mknod")
}

func TestRunCapAddInvalid(t *testing.T) {
	defer deleteAllContainers()

	cmd := exec.Command(dockerBinary, "run", "--cap-add=CHPASS", "busybox", "ls")
	out, _, err := runCommandWithOutput(cmd)
	if err == nil {
		t.Fatal(err, out)
	}

	logDone("run - test --cap-add=CHPASS invalid")
}

func TestRunCapAddCanDownInterface(t *testing.T) {
	cmd := exec.Command(dockerBinary, "run", "--cap-add=NET_ADMIN", "busybox", "sh", "-c", "ip link set eth0 down && echo ok")
	out, _, err := runCommandWithOutput(cmd)
	if err != nil {
		t.Fatal(err, out)
	}

	if actual := strings.Trim(out, "\r\n"); actual != "ok" {
		t.Fatalf("expected output ok received %s", actual)
	}
	deleteAllContainers()

	logDone("run - test --cap-add=NET_ADMIN can set eth0 down")
}

func TestRunCapAddALLCanDownInterface(t *testing.T) {
	cmd := exec.Command(dockerBinary, "run", "--cap-add=ALL", "busybox", "sh", "-c", "ip link set eth0 down && echo ok")
	out, _, err := runCommandWithOutput(cmd)
	if err != nil {
		t.Fatal(err, out)
	}

	if actual := strings.Trim(out, "\r\n"); actual != "ok" {
		t.Fatalf("expected output ok received %s", actual)
	}
	deleteAllContainers()

	logDone("run - test --cap-add=ALL can set eth0 down")
}

func TestRunCapAddALLDropNetAdminCanDownInterface(t *testing.T) {
	cmd := exec.Command(dockerBinary, "run", "--cap-add=ALL", "--cap-drop=NET_ADMIN", "busybox", "sh", "-c", "ip link set eth0 down && echo ok")
	out, _, err := runCommandWithOutput(cmd)
	if err == nil {
		t.Fatal(err, out)
	}

	if actual := strings.Trim(out, "\r\n"); actual == "ok" {
		t.Fatalf("expected output not ok received %s", actual)
	}
	deleteAllContainers()

	logDone("run - test --cap-add=ALL --cap-drop=NET_ADMIN cannot set eth0 down")
}

func TestRunPrivilegedCanMount(t *testing.T) {
	cmd := exec.Command(dockerBinary, "run", "--privileged", "busybox", "sh", "-c", "mount -t tmpfs none /tmp && echo ok")

	out, _, err := runCommandWithOutput(cmd)
	if err != nil {
		t.Fatal(err)
	}

	if actual := strings.Trim(out, "\r\n"); actual != "ok" {
		t.Fatalf("expected output ok received %s", actual)
	}
	deleteAllContainers()

	logDone("run - test privileged can mount")
}

func TestRunUnPrivilegedCannotMount(t *testing.T) {
	cmd := exec.Command(dockerBinary, "run", "busybox", "sh", "-c", "mount -t tmpfs none /tmp && echo ok")

	out, _, err := runCommandWithOutput(cmd)
	if err == nil {
		t.Fatal(err, out)
	}

	if actual := strings.Trim(out, "\r\n"); actual == "ok" {
		t.Fatalf("expected output not ok received %s", actual)
	}
	deleteAllContainers()

	logDone("run - test un-privileged cannot mount")
}

func TestRunSysNotWritableInNonPrivilegedContainers(t *testing.T) {
	cmd := exec.Command(dockerBinary, "run", "busybox", "touch", "/sys/kernel/profiling")
	if code, err := runCommand(cmd); err == nil || code == 0 {
		t.Fatal("sys should not be writable in a non privileged container")
	}

	deleteAllContainers()

	logDone("run - sys not writable in non privileged container")
}

func TestRunSysWritableInPrivilegedContainers(t *testing.T) {
	cmd := exec.Command(dockerBinary, "run", "--privileged", "busybox", "touch", "/sys/kernel/profiling")
	if code, err := runCommand(cmd); err != nil || code != 0 {
		t.Fatalf("sys should be writable in privileged container")
	}

	deleteAllContainers()

	logDone("run - sys writable in privileged container")
}

func TestRunProcNotWritableInNonPrivilegedContainers(t *testing.T) {
	cmd := exec.Command(dockerBinary, "run", "busybox", "touch", "/proc/sysrq-trigger")
	if code, err := runCommand(cmd); err == nil || code == 0 {
		t.Fatal("proc should not be writable in a non privileged container")
	}

	deleteAllContainers()

	logDone("run - proc not writable in non privileged container")
}

func TestRunProcWritableInPrivilegedContainers(t *testing.T) {
	cmd := exec.Command(dockerBinary, "run", "--privileged", "busybox", "touch", "/proc/sysrq-trigger")
	if code, err := runCommand(cmd); err != nil || code != 0 {
		t.Fatalf("proc should be writable in privileged container")
	}

	deleteAllContainers()

	logDone("run - proc writable in privileged container")
}

func TestRunWithCpuset(t *testing.T) {
	cmd := exec.Command(dockerBinary, "run", "--cpuset", "0", "busybox", "true")
	if code, err := runCommand(cmd); err != nil || code != 0 {
		t.Fatalf("container should run successfuly with cpuset of 0: %s", err)
	}

	deleteAllContainers()

	logDone("run - cpuset 0")
}

func TestRunDeviceNumbers(t *testing.T) {
	cmd := exec.Command(dockerBinary, "run", "busybox", "sh", "-c", "ls -l /dev/null")

	out, _, err := runCommandWithOutput(cmd)
	if err != nil {
		t.Fatal(err, out)
	}
	deviceLineFields := strings.Fields(out)
	deviceLineFields[6] = ""
	deviceLineFields[7] = ""
	deviceLineFields[8] = ""
	expected := []string{"crw-rw-rw-", "1", "root", "root", "1,", "3", "", "", "", "/dev/null"}

	if !(reflect.DeepEqual(deviceLineFields, expected)) {
		t.Fatalf("expected output\ncrw-rw-rw- 1 root root 1, 3 May 24 13:29 /dev/null\n received\n %s\n", out)
	}
	deleteAllContainers()

	logDone("run - test device numbers")
}

func TestRunThatCharacterDevicesActLikeCharacterDevices(t *testing.T) {
	cmd := exec.Command(dockerBinary, "run", "busybox", "sh", "-c", "dd if=/dev/zero of=/zero bs=1k count=5 2> /dev/null ; du -h /zero")

	out, _, err := runCommandWithOutput(cmd)
	if err != nil {
		t.Fatal(err, out)
	}

	if actual := strings.Trim(out, "\r\n"); actual[0] == '0' {
		t.Fatalf("expected a new file called /zero to be create that is greater than 0 bytes long, but du says: %s", actual)
	}
	deleteAllContainers()

	logDone("run - test that character devices work.")
}

func TestRunUnprivilegedWithChroot(t *testing.T) {
	cmd := exec.Command(dockerBinary, "run", "busybox", "chroot", "/", "true")

	if _, err := runCommand(cmd); err != nil {
		t.Fatal(err)
	}

	deleteAllContainers()

	logDone("run - unprivileged with chroot")
}

func TestRunAddingOptionalDevices(t *testing.T) {
	cmd := exec.Command(dockerBinary, "run", "--device", "/dev/zero:/dev/nulo", "busybox", "sh", "-c", "ls /dev/nulo")

	out, _, err := runCommandWithOutput(cmd)
	if err != nil {
		t.Fatal(err, out)
	}

	if actual := strings.Trim(out, "\r\n"); actual != "/dev/nulo" {
		t.Fatalf("expected output /dev/nulo, received %s", actual)
	}
	deleteAllContainers()

	logDone("run - test --device argument")
}

func TestRunModeHostname(t *testing.T) {
	cmd := exec.Command(dockerBinary, "run", "-h=testhostname", "busybox", "cat", "/etc/hostname")

	out, _, err := runCommandWithOutput(cmd)
	if err != nil {
		t.Fatal(err, out)
	}

	if actual := strings.Trim(out, "\r\n"); actual != "testhostname" {
		t.Fatalf("expected 'testhostname', but says: %q", actual)
	}

	cmd = exec.Command(dockerBinary, "run", "--net=host", "busybox", "cat", "/etc/hostname")

	out, _, err = runCommandWithOutput(cmd)
	if err != nil {
		t.Fatal(err, out)
	}
	hostname, err := os.Hostname()
	if err != nil {
		t.Fatal(err)
	}
	if actual := strings.Trim(out, "\r\n"); actual != hostname {
		t.Fatalf("expected %q, but says: %q", hostname, actual)
	}

	deleteAllContainers()

	logDone("run - hostname and several network modes")
}

func TestRunRootWorkdir(t *testing.T) {
	s, _, err := dockerCmd(t, "run", "--workdir", "/", "busybox", "pwd")
	if err != nil {
		t.Fatal(s, err)
	}
	if s != "/\n" {
		t.Fatalf("pwd returned %q (expected /\\n)", s)
	}

	deleteAllContainers()

	logDone("run - workdir /")
}

func TestRunAllowBindMountingRoot(t *testing.T) {
	s, _, err := dockerCmd(t, "run", "-v", "/:/host", "busybox", "ls", "/host")
	if err != nil {
		t.Fatal(s, err)
	}

	deleteAllContainers()

	logDone("run - bind mount / as volume")
}

func TestRunDisallowBindMountingRootToRoot(t *testing.T) {
	cmd := exec.Command(dockerBinary, "run", "-v", "/:/", "busybox", "ls", "/host")
	out, _, err := runCommandWithOutput(cmd)
	if err == nil {
		t.Fatal(out, err)
	}

	deleteAllContainers()

	logDone("run - bind mount /:/ as volume should fail")
}

// Test recursive bind mount works by default
func TestRunWithVolumesIsRecursive(t *testing.T) {
	tmpDir, err := ioutil.TempDir("", "docker_recursive_mount_test")
	if err != nil {
		t.Fatal(err)
	}

	defer os.RemoveAll(tmpDir)

	// Create a temporary tmpfs mount.
	tmpfsDir := filepath.Join(tmpDir, "tmpfs")
	if err := os.MkdirAll(tmpfsDir, 0777); err != nil {
		t.Fatalf("failed to mkdir at %s - %s", tmpfsDir, err)
	}
	if err := mount.Mount("tmpfs", tmpfsDir, "tmpfs", ""); err != nil {
		t.Fatalf("failed to create a tmpfs mount at %s - %s", tmpfsDir, err)
	}
	defer mount.Unmount(tmpfsDir)

	f, err := ioutil.TempFile(tmpfsDir, "touch-me")
	if err != nil {
		t.Fatal(err)
	}
	defer f.Close()

	runCmd := exec.Command(dockerBinary, "run", "--name", "test-data", "--volume", fmt.Sprintf("%s:/tmp:ro", tmpDir), "busybox:latest", "ls", "/tmp/tmpfs")
	out, stderr, exitCode, err := runCommandWithStdoutStderr(runCmd)
	if err != nil && exitCode != 0 {
		t.Fatal(out, stderr, err)
	}
	if !strings.Contains(out, filepath.Base(f.Name())) {
		t.Fatal("Recursive bind mount test failed. Expected file not found")
	}

	deleteAllContainers()

	logDone("run - volumes are bind mounted recursively")
}

func TestRunDnsDefaultOptions(t *testing.T) {
	// ci server has default resolv.conf
	// so rewrite it for the test
	origResolvConf, err := ioutil.ReadFile("/etc/resolv.conf")
	if os.IsNotExist(err) {
		t.Fatalf("/etc/resolv.conf does not exist")
	}

	// test with file
	tmpResolvConf := []byte("nameserver 127.0.0.1")
	if err := ioutil.WriteFile("/etc/resolv.conf", tmpResolvConf, 0644); err != nil {
		t.Fatal(err)
	}
	// put the old resolvconf back
	defer func() {
		if err := ioutil.WriteFile("/etc/resolv.conf", origResolvConf, 0644); err != nil {
			t.Fatal(err)
		}
	}()

	cmd := exec.Command(dockerBinary, "run", "busybox", "cat", "/etc/resolv.conf")

	actual, _, err := runCommandWithOutput(cmd)
	if err != nil {
		t.Error(err, actual)
		return
	}

	// check that the actual defaults are there
	// if we ever change the defaults from google dns, this will break
	expected := "\nnameserver 8.8.8.8\nnameserver 8.8.4.4"
	if actual != expected {
		t.Errorf("expected resolv.conf be: %q, but was: %q", expected, actual)
		return
	}

	deleteAllContainers()

	logDone("run - dns default options")
}

func TestRunDnsOptions(t *testing.T) {
	cmd := exec.Command(dockerBinary, "run", "--dns=127.0.0.1", "--dns-search=mydomain", "busybox", "cat", "/etc/resolv.conf")

	out, _, err := runCommandWithOutput(cmd)
	if err != nil {
		t.Fatal(err, out)
	}

	actual := strings.Replace(strings.Trim(out, "\r\n"), "\n", " ", -1)
	if actual != "nameserver 127.0.0.1 search mydomain" {
		t.Fatalf("expected 'nameserver 127.0.0.1 search mydomain', but says: %q", actual)
	}

	cmd = exec.Command(dockerBinary, "run", "--dns=127.0.0.1", "--dns-search=.", "busybox", "cat", "/etc/resolv.conf")

	out, _, err = runCommandWithOutput(cmd)
	if err != nil {
		t.Fatal(err, out)
	}

	actual = strings.Replace(strings.Trim(strings.Trim(out, "\r\n"), " "), "\n", " ", -1)
	if actual != "nameserver 127.0.0.1" {
		t.Fatalf("expected 'nameserver 127.0.0.1', but says: %q", actual)
	}

	logDone("run - dns options")
}

func TestRunDnsOptionsBasedOnHostResolvConf(t *testing.T) {
	var out string

	origResolvConf, err := ioutil.ReadFile("/etc/resolv.conf")
	if os.IsNotExist(err) {
		t.Fatalf("/etc/resolv.conf does not exist")
	}

	hostNamservers := resolvconf.GetNameservers(origResolvConf)
	hostSearch := resolvconf.GetSearchDomains(origResolvConf)

	cmd := exec.Command(dockerBinary, "run", "--dns=127.0.0.1", "busybox", "cat", "/etc/resolv.conf")

	if out, _, err = runCommandWithOutput(cmd); err != nil {
		t.Fatal(err, out)
	}

	if actualNameservers := resolvconf.GetNameservers([]byte(out)); string(actualNameservers[0]) != "127.0.0.1" {
		t.Fatalf("expected '127.0.0.1', but says: %q", string(actualNameservers[0]))
	}

	actualSearch := resolvconf.GetSearchDomains([]byte(out))
	if len(actualSearch) != len(hostSearch) {
		t.Fatalf("expected %q search domain(s), but it has: %q", len(hostSearch), len(actualSearch))
	}
	for i := range actualSearch {
		if actualSearch[i] != hostSearch[i] {
			t.Fatalf("expected %q domain, but says: %q", actualSearch[i], hostSearch[i])
		}
	}

	cmd = exec.Command(dockerBinary, "run", "--dns-search=mydomain", "busybox", "cat", "/etc/resolv.conf")

	if out, _, err = runCommandWithOutput(cmd); err != nil {
		t.Fatal(err, out)
	}

	actualNameservers := resolvconf.GetNameservers([]byte(out))
	if len(actualNameservers) != len(hostNamservers) {
		t.Fatalf("expected %q nameserver(s), but it has: %q", len(hostNamservers), len(actualNameservers))
	}
	for i := range actualNameservers {
		if actualNameservers[i] != hostNamservers[i] {
			t.Fatalf("expected %q nameserver, but says: %q", actualNameservers[i], hostNamservers[i])
		}
	}

	if actualSearch = resolvconf.GetSearchDomains([]byte(out)); string(actualSearch[0]) != "mydomain" {
		t.Fatalf("expected 'mydomain', but says: %q", string(actualSearch[0]))
	}

	// test with file
	tmpResolvConf := []byte("search example.com\nnameserver 12.34.56.78\nnameserver 127.0.0.1")
	if err := ioutil.WriteFile("/etc/resolv.conf", tmpResolvConf, 0644); err != nil {
		t.Fatal(err)
	}
	// put the old resolvconf back
	defer func() {
		if err := ioutil.WriteFile("/etc/resolv.conf", origResolvConf, 0644); err != nil {
			t.Fatal(err)
		}
	}()

	resolvConf, err := ioutil.ReadFile("/etc/resolv.conf")
	if os.IsNotExist(err) {
		t.Fatalf("/etc/resolv.conf does not exist")
	}

	hostNamservers = resolvconf.GetNameservers(resolvConf)
	hostSearch = resolvconf.GetSearchDomains(resolvConf)

	cmd = exec.Command(dockerBinary, "run", "busybox", "cat", "/etc/resolv.conf")

	if out, _, err = runCommandWithOutput(cmd); err != nil {
		t.Fatal(err, out)
	}

	if actualNameservers = resolvconf.GetNameservers([]byte(out)); string(actualNameservers[0]) != "12.34.56.78" || len(actualNameservers) != 1 {
		t.Fatalf("expected '12.34.56.78', but has: %v", actualNameservers)
	}

	actualSearch = resolvconf.GetSearchDomains([]byte(out))
	if len(actualSearch) != len(hostSearch) {
		t.Fatalf("expected %q search domain(s), but it has: %q", len(hostSearch), len(actualSearch))
	}
	for i := range actualSearch {
		if actualSearch[i] != hostSearch[i] {
			t.Fatalf("expected %q domain, but says: %q", actualSearch[i], hostSearch[i])
		}
	}

	deleteAllContainers()

	logDone("run - dns options based on host resolv.conf")
}

func TestRunAddHost(t *testing.T) {
	defer deleteAllContainers()
	cmd := exec.Command(dockerBinary, "run", "--add-host=extra:86.75.30.9", "busybox", "grep", "extra", "/etc/hosts")

	out, _, err := runCommandWithOutput(cmd)
	if err != nil {
		t.Fatal(err, out)
	}

	actual := strings.Trim(out, "\r\n")
	if actual != "86.75.30.9\textra" {
		t.Fatalf("expected '86.75.30.9\textra', but says: %q", actual)
	}

	logDone("run - add-host option")
}

// Regression test for #6983
func TestRunAttachStdErrOnlyTTYMode(t *testing.T) {
	cmd := exec.Command(dockerBinary, "run", "-t", "-a", "stderr", "busybox", "true")

	exitCode, err := runCommand(cmd)
	if err != nil {
		t.Fatal(err)
	} else if exitCode != 0 {
		t.Fatalf("Container should have exited with error code 0")
	}

	deleteAllContainers()

	logDone("run - Attach stderr only with -t")
}

// Regression test for #6983
func TestRunAttachStdOutOnlyTTYMode(t *testing.T) {
	cmd := exec.Command(dockerBinary, "run", "-t", "-a", "stdout", "busybox", "true")

	exitCode, err := runCommand(cmd)
	if err != nil {
		t.Fatal(err)
	} else if exitCode != 0 {
		t.Fatalf("Container should have exited with error code 0")
	}

	deleteAllContainers()

	logDone("run - Attach stdout only with -t")
}

// Regression test for #6983
func TestRunAttachStdOutAndErrTTYMode(t *testing.T) {
	cmd := exec.Command(dockerBinary, "run", "-t", "-a", "stdout", "-a", "stderr", "busybox", "true")

	exitCode, err := runCommand(cmd)
	if err != nil {
		t.Fatal(err)
	} else if exitCode != 0 {
		t.Fatalf("Container should have exited with error code 0")
	}

	deleteAllContainers()

	logDone("run - Attach stderr and stdout with -t")
}

func TestRunState(t *testing.T) {
	defer deleteAllContainers()
	cmd := exec.Command(dockerBinary, "run", "-d", "busybox", "top")

	out, _, err := runCommandWithOutput(cmd)
	if err != nil {
		t.Fatal(err, out)
	}
	id := strings.TrimSpace(out)
	state, err := inspectField(id, "State.Running")
	if err != nil {
		t.Fatal(err)
	}
	if state != "true" {
		t.Fatal("Container state is 'not running'")
	}
	pid1, err := inspectField(id, "State.Pid")
	if err != nil {
		t.Fatal(err)
	}
	if pid1 == "0" {
		t.Fatal("Container state Pid 0")
	}

	cmd = exec.Command(dockerBinary, "stop", id)
	out, _, err = runCommandWithOutput(cmd)
	if err != nil {
		t.Fatal(err, out)
	}
	state, err = inspectField(id, "State.Running")
	if err != nil {
		t.Fatal(err)
	}
	if state != "false" {
		t.Fatal("Container state is 'running'")
	}
	pid2, err := inspectField(id, "State.Pid")
	if err != nil {
		t.Fatal(err)
	}
	if pid2 == pid1 {
		t.Fatalf("Container state Pid %s, but expected %s", pid2, pid1)
	}

	cmd = exec.Command(dockerBinary, "start", id)
	out, _, err = runCommandWithOutput(cmd)
	if err != nil {
		t.Fatal(err, out)
	}
	state, err = inspectField(id, "State.Running")
	if err != nil {
		t.Fatal(err)
	}
	if state != "true" {
		t.Fatal("Container state is 'not running'")
	}
	pid3, err := inspectField(id, "State.Pid")
	if err != nil {
		t.Fatal(err)
	}
	if pid3 == pid1 {
		t.Fatalf("Container state Pid %s, but expected %s", pid2, pid1)
	}
	logDone("run - test container state.")
}

// Test for #1737
func TestRunCopyVolumeUidGid(t *testing.T) {
	name := "testrunvolumesuidgid"
	defer deleteImages(name)
	defer deleteAllContainers()
	_, err := buildImage(name,
		`FROM busybox
		RUN echo 'dockerio:x:1001:1001::/bin:/bin/false' >> /etc/passwd
		RUN echo 'dockerio:x:1001:' >> /etc/group
		RUN mkdir -p /hello && touch /hello/test && chown dockerio.dockerio /hello`,
		true)
	if err != nil {
		t.Fatal(err)
	}

	// Test that the uid and gid is copied from the image to the volume
	cmd := exec.Command(dockerBinary, "run", "--rm", "-v", "/hello", name, "sh", "-c", "ls -l / | grep hello | awk '{print $3\":\"$4}'")
	out, _, err := runCommandWithOutput(cmd)
	if err != nil {
		t.Fatal(err, out)
	}
	out = strings.TrimSpace(out)
	if out != "dockerio:dockerio" {
		t.Fatalf("Wrong /hello ownership: %s, expected dockerio:dockerio", out)
	}

	logDone("run - copy uid/gid for volume")
}

// Test for #1582
func TestRunCopyVolumeContent(t *testing.T) {
	name := "testruncopyvolumecontent"
	defer deleteImages(name)
	defer deleteAllContainers()
	_, err := buildImage(name,
		`FROM busybox
		RUN mkdir -p /hello/local && echo hello > /hello/local/world`,
		true)
	if err != nil {
		t.Fatal(err)
	}

	// Test that the content is copied from the image to the volume
	cmd := exec.Command(dockerBinary, "run", "--rm", "-v", "/hello", name, "find", "/hello")
	out, _, err := runCommandWithOutput(cmd)
	if err != nil {
		t.Fatal(err, out)
	}
	if !(strings.Contains(out, "/hello/local/world") && strings.Contains(out, "/hello/local")) {
		t.Fatal("Container failed to transfer content to volume")
	}
	logDone("run - copy volume content")
}

func TestRunCleanupCmdOnEntrypoint(t *testing.T) {
	name := "testrunmdcleanuponentrypoint"
	defer deleteImages(name)
	defer deleteAllContainers()
	if _, err := buildImage(name,
		`FROM busybox
		ENTRYPOINT ["echo"]
        CMD ["testingpoint"]`,
		true); err != nil {
		t.Fatal(err)
	}
	runCmd := exec.Command(dockerBinary, "run", "--entrypoint", "whoami", name)
	out, exit, err := runCommandWithOutput(runCmd)
	if err != nil {
		t.Fatalf("Error: %v, out: %q", err, out)
	}
	if exit != 0 {
		t.Fatalf("expected exit code 0 received %d, out: %q", exit, out)
	}
	out = strings.TrimSpace(out)
	if out != "root" {
		t.Fatalf("Expected output root, got %q", out)
	}
	logDone("run - cleanup cmd on --entrypoint")
}

// TestRunWorkdirExistsAndIsFile checks that if 'docker run -w' with existing file can be detected
func TestRunWorkdirExistsAndIsFile(t *testing.T) {
	defer deleteAllContainers()
	runCmd := exec.Command(dockerBinary, "run", "-w", "/bin/cat", "busybox")
	out, exit, err := runCommandWithOutput(runCmd)
	if !(err != nil && exit == 1 && strings.Contains(out, "Cannot mkdir: /bin/cat is not a directory")) {
		t.Fatalf("Docker must complains about making dir, but we got out: %s, exit: %d, err: %s", out, exit, err)
	}
	logDone("run - error on existing file for workdir")
}

func TestRunExitOnStdinClose(t *testing.T) {
	name := "testrunexitonstdinclose"
	defer deleteAllContainers()
	runCmd := exec.Command(dockerBinary, "run", "--name", name, "-i", "busybox", "/bin/cat")

	stdin, err := runCmd.StdinPipe()
	if err != nil {
		t.Fatal(err)
	}
	stdout, err := runCmd.StdoutPipe()
	if err != nil {
		t.Fatal(err)
	}

	if err := runCmd.Start(); err != nil {
		t.Fatal(err)
	}
	if _, err := stdin.Write([]byte("hello\n")); err != nil {
		t.Fatal(err)
	}

	r := bufio.NewReader(stdout)
	line, err := r.ReadString('\n')
	if err != nil {
		t.Fatal(err)
	}
	line = strings.TrimSpace(line)
	if line != "hello" {
		t.Fatalf("Output should be 'hello', got '%q'", line)
	}
	if err := stdin.Close(); err != nil {
		t.Fatal(err)
	}
	finish := make(chan struct{})
	go func() {
		if err := runCmd.Wait(); err != nil {
			t.Fatal(err)
		}
		close(finish)
	}()
	select {
	case <-finish:
	case <-time.After(1 * time.Second):
		t.Fatal("docker run failed to exit on stdin close")
	}
	state, err := inspectField(name, "State.Running")
	if err != nil {
		t.Fatal(err)
	}
	if state != "false" {
		t.Fatal("Container must be stopped after stdin closing")
	}
	logDone("run - exit on stdin closing")
}

// Test for #2267
func TestRunWriteHostsFileAndNotCommit(t *testing.T) {
	defer deleteAllContainers()

	name := "writehosts"
	cmd := exec.Command(dockerBinary, "run", "--name", name, "busybox", "sh", "-c", "echo test2267 >> /etc/hosts && cat /etc/hosts")
	out, _, err := runCommandWithOutput(cmd)
	if err != nil {
		t.Fatal(err, out)
	}
	if !strings.Contains(out, "test2267") {
		t.Fatal("/etc/hosts should contain 'test2267'")
	}

	cmd = exec.Command(dockerBinary, "diff", name)
	if err != nil {
		t.Fatal(err, out)
	}
	out, _, err = runCommandWithOutput(cmd)
	if err != nil {
		t.Fatal(err, out)
	}
	if len(strings.Trim(out, "\r\n")) != 0 {
		t.Fatal("diff should be empty")
	}

	logDone("run - write to /etc/hosts and not commited")
}

// Test for #2267
func TestRunWriteHostnameFileAndNotCommit(t *testing.T) {
	defer deleteAllContainers()

	name := "writehostname"
	cmd := exec.Command(dockerBinary, "run", "--name", name, "busybox", "sh", "-c", "echo test2267 >> /etc/hostname && cat /etc/hostname")
	out, _, err := runCommandWithOutput(cmd)
	if err != nil {
		t.Fatal(err, out)
	}
	if !strings.Contains(out, "test2267") {
		t.Fatal("/etc/hostname should contain 'test2267'")
	}

	cmd = exec.Command(dockerBinary, "diff", name)
	if err != nil {
		t.Fatal(err, out)
	}
	out, _, err = runCommandWithOutput(cmd)
	if err != nil {
		t.Fatal(err, out)
	}
	if len(strings.Trim(out, "\r\n")) != 0 {
		t.Fatal("diff should be empty")
	}

	logDone("run - write to /etc/hostname and not commited")
}

// Test for #2267
func TestRunWriteResolvFileAndNotCommit(t *testing.T) {
	defer deleteAllContainers()

	name := "writeresolv"
	cmd := exec.Command(dockerBinary, "run", "--name", name, "busybox", "sh", "-c", "echo test2267 >> /etc/resolv.conf && cat /etc/resolv.conf")
	out, _, err := runCommandWithOutput(cmd)
	if err != nil {
		t.Fatal(err, out)
	}
	if !strings.Contains(out, "test2267") {
		t.Fatal("/etc/resolv.conf should contain 'test2267'")
	}

	cmd = exec.Command(dockerBinary, "diff", name)
	if err != nil {
		t.Fatal(err, out)
	}
	out, _, err = runCommandWithOutput(cmd)
	if err != nil {
		t.Fatal(err, out)
	}
	if len(strings.Trim(out, "\r\n")) != 0 {
		t.Fatal("diff should be empty")
	}

	logDone("run - write to /etc/resolv.conf and not commited")
}

func TestRunWithBadDevice(t *testing.T) {
	defer deleteAllContainers()

	name := "baddevice"
	cmd := exec.Command(dockerBinary, "run", "--name", name, "--device", "/etc", "busybox", "true")
	out, _, err := runCommandWithOutput(cmd)
	if err == nil {
		t.Fatal("Run should fail with bad device")
	}
	expected := `\"/etc\": not a device node`
	if !strings.Contains(out, expected) {
		t.Fatalf("Output should contain %q, actual out: %q", expected, out)
	}
	logDone("run - error with bad device")
}

func TestRunEntrypoint(t *testing.T) {
	defer deleteAllContainers()

	name := "entrypoint"
	cmd := exec.Command(dockerBinary, "run", "--name", name, "--entrypoint", "/bin/echo", "busybox", "-n", "foobar")
	out, _, err := runCommandWithOutput(cmd)
	if err != nil {
		t.Fatal(err, out)
	}
	expected := "foobar"
	if out != expected {
		t.Fatalf("Output should be %q, actual out: %q", expected, out)
	}
	logDone("run - entrypoint")
}

func TestRunBindMounts(t *testing.T) {
	defer deleteAllContainers()

	tmpDir, err := ioutil.TempDir("", "docker-test-container")
	if err != nil {
		t.Fatal(err)
	}

	defer os.RemoveAll(tmpDir)
	writeFile(path.Join(tmpDir, "touch-me"), "", t)

	// Test reading from a read-only bind mount
	cmd := exec.Command(dockerBinary, "run", "-v", fmt.Sprintf("%s:/tmp:ro", tmpDir), "busybox", "ls", "/tmp")
	out, _, err := runCommandWithOutput(cmd)
	if err != nil {
		t.Fatal(err, out)
	}
	if !strings.Contains(out, "touch-me") {
		t.Fatal("Container failed to read from bind mount")
	}

	// test writing to bind mount
	cmd = exec.Command(dockerBinary, "run", "-v", fmt.Sprintf("%s:/tmp:rw", tmpDir), "busybox", "touch", "/tmp/holla")
	out, _, err = runCommandWithOutput(cmd)
	if err != nil {
		t.Fatal(err, out)
	}
	readFile(path.Join(tmpDir, "holla"), t) // Will fail if the file doesn't exist

	// test mounting to an illegal destination directory
	cmd = exec.Command(dockerBinary, "run", "-v", fmt.Sprintf("%s:.", tmpDir), "busybox", "ls", ".")
	_, err = runCommand(cmd)
	if err == nil {
		t.Fatal("Container bind mounted illegal directory")
	}

	// test mount a file
	cmd = exec.Command(dockerBinary, "run", "-v", fmt.Sprintf("%s/holla:/tmp/holla:rw", tmpDir), "busybox", "sh", "-c", "echo -n 'yotta' > /tmp/holla")
	_, err = runCommand(cmd)
	if err != nil {
		t.Fatal(err, out)
	}
	content := readFile(path.Join(tmpDir, "holla"), t) // Will fail if the file doesn't exist
	expected := "yotta"
	if content != expected {
		t.Fatalf("Output should be %q, actual out: %q", expected, content)
	}

	logDone("run - bind mounts")
}

func TestRunMutableNetworkFiles(t *testing.T) {
	defer deleteAllContainers()

	for _, fn := range []string{"resolv.conf", "hosts"} {
		deleteAllContainers()

		content, err := runCommandAndReadContainerFile(fn, exec.Command(dockerBinary, "run", "-d", "--name", "c1", "busybox", "sh", "-c", fmt.Sprintf("echo success >/etc/%s; while true; do sleep 1; done", fn)))
		if err != nil {
			t.Fatal(err)
		}

		if strings.TrimSpace(string(content)) != "success" {
			t.Fatal("Content was not what was modified in the container", string(content))
		}

		out, _, err := runCommandWithOutput(exec.Command(dockerBinary, "run", "-d", "--name", "c2", "busybox", "sh", "-c", fmt.Sprintf("while true; do cat /etc/%s; sleep 1; done", fn)))
		if err != nil {
			t.Fatal(err)
		}

		contID := strings.TrimSpace(out)

		resolvConfPath := containerStorageFile(contID, fn)

		f, err := os.OpenFile(resolvConfPath, os.O_WRONLY|os.O_SYNC|os.O_APPEND, 0644)
		if err != nil {
			t.Fatal(err)
		}

		if _, err := f.Seek(0, 0); err != nil {
			f.Close()
			t.Fatal(err)
		}

		if err := f.Truncate(0); err != nil {
			f.Close()
			t.Fatal(err)
		}

		if _, err := f.Write([]byte("success2\n")); err != nil {
			f.Close()
			t.Fatal(err)
		}

		f.Close()

		time.Sleep(2 * time.Second) // don't race sleep

		out, _, err = runCommandWithOutput(exec.Command(dockerBinary, "logs", "c2"))
		if err != nil {
			t.Fatal(err)
		}

		lines := strings.Split(out, "\n")
		if strings.TrimSpace(lines[len(lines)-2]) != "success2" {
			t.Fatalf("Did not find the correct output in /etc/%s: %s %#v", fn, out, lines)
		}
	}
}

// Ensure that CIDFile gets deleted if it's empty
// Perform this test by making `docker run` fail
func TestRunCidFileCleanupIfEmpty(t *testing.T) {
	tmpDir, err := ioutil.TempDir("", "TestRunCidFile")
	if err != nil {
		t.Fatal(err)
	}
	defer os.RemoveAll(tmpDir)
	tmpCidFile := path.Join(tmpDir, "cid")
	cmd := exec.Command(dockerBinary, "run", "--cidfile", tmpCidFile, "scratch")
	out, _, err := runCommandWithOutput(cmd)
	t.Log(out)
	if err == nil {
		t.Fatal("Run without command must fail")
	}

	if _, err := os.Stat(tmpCidFile); err == nil {
		t.Fatalf("empty CIDFile %q should've been deleted", tmpCidFile)
	}
	deleteAllContainers()
	logDone("run - cleanup empty cidfile on fail")
}

// #2098 - Docker cidFiles only contain short version of the containerId
//sudo docker run --cidfile /tmp/docker_test.cid ubuntu echo "test"
// TestRunCidFile tests that run --cidfile returns the longid
func TestRunCidFileCheckIDLength(t *testing.T) {
	tmpDir, err := ioutil.TempDir("", "TestRunCidFile")
	if err != nil {
		t.Fatal(err)
	}
	tmpCidFile := path.Join(tmpDir, "cid")
	defer os.RemoveAll(tmpDir)
	cmd := exec.Command(dockerBinary, "run", "-d", "--cidfile", tmpCidFile, "busybox", "true")
	out, _, err := runCommandWithOutput(cmd)
	if err != nil {
		t.Fatal(err)
	}
	id := strings.TrimSpace(out)
	buffer, err := ioutil.ReadFile(tmpCidFile)
	if err != nil {
		t.Fatal(err)
	}
	cid := string(buffer)
	if len(cid) != 64 {
		t.Fatalf("--cidfile should be a long id, not %q", id)
	}
	if cid != id {
		t.Fatalf("cid must be equal to %s, got %s", id, cid)
	}
	deleteAllContainers()
	logDone("run - cidfile contains long id")
}

func TestRunNetworkNotInitializedNoneMode(t *testing.T) {
	cmd := exec.Command(dockerBinary, "run", "-d", "--net=none", "busybox", "top")
	out, _, err := runCommandWithOutput(cmd)
	if err != nil {
		t.Fatal(err)
	}
	id := strings.TrimSpace(out)
	res, err := inspectField(id, "NetworkSettings.IPAddress")
	if err != nil {
		t.Fatal(err)
	}
	if res != "" {
		t.Fatalf("For 'none' mode network must not be initialized, but container got IP: %s", res)
	}
	deleteAllContainers()
	logDone("run - network must not be initialized in 'none' mode")
}

func TestRunSetMacAddress(t *testing.T) {
	mac := "12:34:56:78:9a:bc"
	cmd := exec.Command("/bin/bash", "-c", dockerBinary+` run -i --rm --mac-address=`+mac+` busybox /bin/sh -c "ip link show eth0 | tail -1 | awk '{ print \$2 }'"`)
	out, _, err := runCommandWithOutput(cmd)
	if err != nil {
		t.Fatal(err)
	}
	actualMac := strings.TrimSpace(out)
	if actualMac != mac {
		t.Fatalf("Set MAC address with --mac-address failed. The container has an incorrect MAC address: %q, expected: %q", actualMac, mac)
	}

	deleteAllContainers()
	logDone("run - setting MAC address with --mac-address")
}

func TestRunInspectMacAddress(t *testing.T) {
	mac := "12:34:56:78:9a:bc"
	cmd := exec.Command(dockerBinary, "run", "-d", "--mac-address="+mac, "busybox", "top")
	out, _, err := runCommandWithOutput(cmd)
	if err != nil {
		t.Fatal(err)
	}
	id := strings.TrimSpace(out)
	inspectedMac, err := inspectField(id, "NetworkSettings.MacAddress")
	if err != nil {
		t.Fatal(err)
	}
	if inspectedMac != mac {
		t.Fatalf("docker inspect outputs wrong MAC address: %q, should be: %q", inspectedMac, mac)
	}
	deleteAllContainers()
	logDone("run - inspecting MAC address")
}

func TestRunDeallocatePortOnMissingIptablesRule(t *testing.T) {
	cmd := exec.Command(dockerBinary, "run", "-d", "-p", "23:23", "busybox", "top")
	out, _, err := runCommandWithOutput(cmd)
	if err != nil {
		t.Fatal(err)
	}
	id := strings.TrimSpace(out)
	ip, err := inspectField(id, "NetworkSettings.IPAddress")
	if err != nil {
		t.Fatal(err)
	}
	iptCmd := exec.Command("iptables", "-D", "FORWARD", "-d", fmt.Sprintf("%s/32", ip),
		"!", "-i", "docker0", "-o", "docker0", "-p", "tcp", "-m", "tcp", "--dport", "23", "-j", "ACCEPT")
	out, _, err = runCommandWithOutput(iptCmd)
	if err != nil {
		t.Fatal(err, out)
	}
	if err := deleteContainer(id); err != nil {
		t.Fatal(err)
	}
	cmd = exec.Command(dockerBinary, "run", "-d", "-p", "23:23", "busybox", "top")
	out, _, err = runCommandWithOutput(cmd)
	if err != nil {
		t.Fatal(err, out)
	}
	deleteAllContainers()
	logDone("run - port should be deallocated even on iptables error")
}

func TestRunPortInUse(t *testing.T) {
	port := "1234"
	l, err := net.Listen("tcp", ":"+port)
	if err != nil {
		t.Fatal(err)
	}
	defer l.Close()
	cmd := exec.Command(dockerBinary, "run", "-d", "-p", port+":80", "busybox", "top")
	out, _, err := runCommandWithOutput(cmd)
	if err == nil {
		t.Fatalf("Binding on used port must fail")
	}
	if !strings.Contains(out, "address already in use") {
		t.Fatalf("Out must be about \"address already in use\", got %s", out)
	}

	deleteAllContainers()
	logDone("run - fail if port already in use")
}

// https://github.com/docker/docker/issues/8428
func TestRunPortProxy(t *testing.T) {
	defer deleteAllContainers()

	port := "12345"
	cmd := exec.Command(dockerBinary, "run", "-d", "-p", port+":80", "busybox", "top")

	out, _, err := runCommandWithOutput(cmd)
	if err != nil {
		t.Fatalf("Failed to run and bind port %s, output: %s, error: %s", port, out, err)
	}

	// connect for 10 times here. This will trigger 10 EPIPES in the child
	// process and kill it when it writes to a closed stdout/stderr
	for i := 0; i < 10; i++ {
		net.Dial("tcp", fmt.Sprintf("0.0.0.0:%s", port))
	}

	listPs := exec.Command("sh", "-c", "ps ax | grep docker")
	out, _, err = runCommandWithOutput(listPs)
	if err != nil {
		t.Errorf("list docker process failed with output %s, error %s", out, err)
	}
	if strings.Contains(out, "docker <defunct>") {
		t.Errorf("Unexpected defunct docker process")
	}
	if !strings.Contains(out, "docker-proxy -proto tcp -host-ip 0.0.0.0 -host-port 12345") {
		t.Errorf("Failed to find docker-proxy process, got %s", out)
	}

	logDone("run - proxy should work with unavailable port")
}

// Regression test for #7792
func TestRunMountOrdering(t *testing.T) {
	tmpDir, err := ioutil.TempDir("", "docker_nested_mount_test")
	if err != nil {
		t.Fatal(err)
	}
	defer os.RemoveAll(tmpDir)

	tmpDir2, err := ioutil.TempDir("", "docker_nested_mount_test2")
	if err != nil {
		t.Fatal(err)
	}
	defer os.RemoveAll(tmpDir2)

	// Create a temporary tmpfs mount.
	fooDir := filepath.Join(tmpDir, "foo")
	if err := os.MkdirAll(filepath.Join(tmpDir, "foo"), 0755); err != nil {
		t.Fatalf("failed to mkdir at %s - %s", fooDir, err)
	}

	if err := ioutil.WriteFile(fmt.Sprintf("%s/touch-me", fooDir), []byte{}, 0644); err != nil {
		t.Fatal(err)
	}

	if err := ioutil.WriteFile(fmt.Sprintf("%s/touch-me", tmpDir), []byte{}, 0644); err != nil {
		t.Fatal(err)
	}

	if err := ioutil.WriteFile(fmt.Sprintf("%s/touch-me", tmpDir2), []byte{}, 0644); err != nil {
		t.Fatal(err)
	}

	cmd := exec.Command(dockerBinary, "run", "-v", fmt.Sprintf("%s:/tmp", tmpDir), "-v", fmt.Sprintf("%s:/tmp/foo", fooDir), "-v", fmt.Sprintf("%s:/tmp/tmp2", tmpDir2), "-v", fmt.Sprintf("%s:/tmp/tmp2/foo", fooDir), "busybox:latest", "sh", "-c", "ls /tmp/touch-me && ls /tmp/foo/touch-me && ls /tmp/tmp2/touch-me && ls /tmp/tmp2/foo/touch-me")
	out, _, err := runCommandWithOutput(cmd)
	if err != nil {
		t.Fatal(out, err)
	}

	deleteAllContainers()
	logDone("run - volumes are mounted in the correct order")
}

func TestRunExecDir(t *testing.T) {
	cmd := exec.Command(dockerBinary, "run", "-d", "busybox", "top")
	out, _, err := runCommandWithOutput(cmd)
	if err != nil {
		t.Fatal(err, out)
	}
	id := strings.TrimSpace(out)
	execDir := filepath.Join(execDriverPath, id)
	stateFile := filepath.Join(execDir, "state.json")
	contFile := filepath.Join(execDir, "container.json")

	{
		fi, err := os.Stat(execDir)
		if err != nil {
			t.Fatal(err)
		}
		if !fi.IsDir() {
			t.Fatalf("%q must be a directory", execDir)
		}
		fi, err = os.Stat(stateFile)
		if err != nil {
			t.Fatal(err)
		}
		fi, err = os.Stat(contFile)
		if err != nil {
			t.Fatal(err)
		}
	}

	stopCmd := exec.Command(dockerBinary, "stop", id)
	out, _, err = runCommandWithOutput(stopCmd)
	if err != nil {
		t.Fatal(err, out)
	}
	{
		fi, err := os.Stat(execDir)
		if err != nil {
			t.Fatal(err)
		}
		if !fi.IsDir() {
			t.Fatalf("%q must be a directory", execDir)
		}
		fi, err = os.Stat(stateFile)
		if err == nil {
			t.Fatalf("Statefile %q is exists for stopped container!", stateFile)
		}
		if !os.IsNotExist(err) {
			t.Fatalf("Error should be about non-existing, got %s", err)
		}
		fi, err = os.Stat(contFile)
		if err == nil {
			t.Fatalf("Container file %q is exists for stopped container!", contFile)
		}
		if !os.IsNotExist(err) {
			t.Fatalf("Error should be about non-existing, got %s", err)
		}
	}
	startCmd := exec.Command(dockerBinary, "start", id)
	out, _, err = runCommandWithOutput(startCmd)
	if err != nil {
		t.Fatal(err, out)
	}
	{
		fi, err := os.Stat(execDir)
		if err != nil {
			t.Fatal(err)
		}
		if !fi.IsDir() {
			t.Fatalf("%q must be a directory", execDir)
		}
		fi, err = os.Stat(stateFile)
		if err != nil {
			t.Fatal(err)
		}
		fi, err = os.Stat(contFile)
		if err != nil {
			t.Fatal(err)
		}
	}
	rmCmd := exec.Command(dockerBinary, "rm", "-f", id)
	out, _, err = runCommandWithOutput(rmCmd)
	if err != nil {
		t.Fatal(err, out)
	}
	{
		_, err := os.Stat(execDir)
		if err == nil {
			t.Fatal(err)
		}
		if err == nil {
			t.Fatalf("Exec directory %q is exists for removed container!", execDir)
		}
		if !os.IsNotExist(err) {
			t.Fatalf("Error should be about non-existing, got %s", err)
		}
	}

	logDone("run - check execdriver dir behavior")
}

// #6509
func TestRunRedirectStdout(t *testing.T) {

	defer deleteAllContainers()

	checkRedirect := func(command string) {
		_, tty, err := pty.Open()
		if err != nil {
			t.Fatalf("Could not open pty: %v", err)
		}
		cmd := exec.Command("sh", "-c", command)
		cmd.Stdin = tty
		cmd.Stdout = tty
		cmd.Stderr = tty
		ch := make(chan struct{})
		if err := cmd.Start(); err != nil {
			t.Fatalf("start err: %v", err)
		}
		go func() {
			if err := cmd.Wait(); err != nil {
				t.Fatalf("wait err=%v", err)
			}
			close(ch)
		}()

		select {
		case <-time.After(10 * time.Second):
			t.Fatal("command timeout")
		case <-ch:
		}
	}

	checkRedirect(dockerBinary + " run -i busybox cat /etc/passwd | grep -q root")
	checkRedirect(dockerBinary + " run busybox cat /etc/passwd | grep -q root")

	logDone("run - redirect stdout")
}

// Regression test for https://github.com/docker/docker/issues/8259
func TestRunReuseBindVolumeThatIsSymlink(t *testing.T) {
	tmpDir, err := ioutil.TempDir(os.TempDir(), "testlink")
	if err != nil {
		t.Fatal(err)
	}
	defer os.RemoveAll(tmpDir)

	linkPath := os.TempDir() + "/testlink2"
	if err := os.Symlink(tmpDir, linkPath); err != nil {
		t.Fatal(err)
	}
	defer os.RemoveAll(linkPath)

	// Create first container
	cmd := exec.Command(dockerBinary, "run", "-v", fmt.Sprintf("%s:/tmp/test", linkPath), "busybox", "ls", "-lh", "/tmp/test")
	if _, err := runCommand(cmd); err != nil {
		t.Fatal(err)
	}

	// Create second container with same symlinked path
	// This will fail if the referenced issue is hit with a "Volume exists" error
	cmd = exec.Command(dockerBinary, "run", "-v", fmt.Sprintf("%s:/tmp/test", linkPath), "busybox", "ls", "-lh", "/tmp/test")
	if out, _, err := runCommandWithOutput(cmd); err != nil {
		t.Fatal(err, out)
	}

	deleteAllContainers()
	logDone("run - can remount old bindmount volume")
}

func TestVolumesNoCopyData(t *testing.T) {
	defer deleteImages("dataimage")
	defer deleteAllContainers()
	if _, err := buildImage("dataimage",
		`FROM busybox
		 RUN mkdir -p /foo
		 RUN touch /foo/bar`,
		true); err != nil {
		t.Fatal(err)
	}

	cmd := exec.Command(dockerBinary, "run", "--name", "test", "-v", "/foo", "busybox")
	if _, err := runCommand(cmd); err != nil {
		t.Fatal(err)
	}

	cmd = exec.Command(dockerBinary, "run", "--volumes-from", "test", "dataimage", "ls", "-lh", "/foo/bar")
	if out, _, err := runCommandWithOutput(cmd); err == nil || !strings.Contains(out, "No such file or directory") {
		t.Fatalf("Data was copied on volumes-from but shouldn't be:\n%q", out)
	}

	tmpDir, err := ioutil.TempDir("", "docker_test_bind_mount_copy_data")
	if err != nil {
		t.Fatal(err)
	}

	defer os.RemoveAll(tmpDir)

	cmd = exec.Command(dockerBinary, "run", "-v", tmpDir+":/foo", "dataimage", "ls", "-lh", "/foo/bar")
	if out, _, err := runCommandWithOutput(cmd); err == nil || !strings.Contains(out, "No such file or directory") {
		t.Fatalf("Data was copied on bind-mount but shouldn't be:\n%q", out)
	}

	logDone("run - volumes do not copy data for volumes-from and bindmounts")
}

func TestRunVolumesNotRecreatedOnStart(t *testing.T) {
	// Clear out any remnants from other tests
	deleteAllContainers()
	info, err := ioutil.ReadDir(volumesConfigPath)
	if err != nil {
		t.Fatal(err)
	}
	if len(info) > 0 {
		for _, f := range info {
			if err := os.RemoveAll(volumesConfigPath + "/" + f.Name()); err != nil {
				t.Fatal(err)
			}
		}
	}

	defer deleteAllContainers()
	cmd := exec.Command(dockerBinary, "run", "-v", "/foo", "--name", "lone_starr", "busybox")
	if _, err := runCommand(cmd); err != nil {
		t.Fatal(err)
	}

	cmd = exec.Command(dockerBinary, "start", "lone_starr")
	if _, err := runCommand(cmd); err != nil {
		t.Fatal(err)
	}

	info, err = ioutil.ReadDir(volumesConfigPath)
	if err != nil {
		t.Fatal(err)
	}
	if len(info) != 1 {
		t.Fatalf("Expected only 1 volume have %v", len(info))
	}

	logDone("run - volumes not recreated on start")
}

func TestRunNoOutputFromPullInStdout(t *testing.T) {
	defer deleteAllContainers()
	// just run with unknown image
	cmd := exec.Command(dockerBinary, "run", "asdfsg")
	stdout := bytes.NewBuffer(nil)
	cmd.Stdout = stdout
	if err := cmd.Run(); err == nil {
		t.Fatal("Run with unknown image should fail")
	}
	if stdout.Len() != 0 {
		t.Fatalf("Stdout contains output from pull: %s", stdout)
	}
	logDone("run - no output from pull in stdout")
}

func TestRunVolumesCleanPaths(t *testing.T) {
<<<<<<< HEAD
	defer deleteAllContainers()

=======
>>>>>>> ce1393cb
	if _, err := buildImage("run_volumes_clean_paths",
		`FROM busybox
		 VOLUME /foo/`,
		true); err != nil {
		t.Fatal(err)
	}
	defer deleteImages("run_volumes_clean_paths")
<<<<<<< HEAD
=======
	defer deleteAllContainers()
>>>>>>> ce1393cb

	cmd := exec.Command(dockerBinary, "run", "-v", "/foo", "-v", "/bar/", "--name", "dark_helmet", "run_volumes_clean_paths")
	if out, _, err := runCommandWithOutput(cmd); err != nil {
		t.Fatal(err, out)
	}

	out, err := inspectFieldMap("dark_helmet", "Volumes", "/foo/")
	if err != nil {
		t.Fatal(err)
	}
	if out != "<no value>" {
		t.Fatalf("Found unexpected volume entry for '/foo/' in volumes\n%q", out)
	}

	out, err = inspectFieldMap("dark_helmet", "Volumes", "/foo")
	if err != nil {
		t.Fatal(err)
	}
	if !strings.Contains(out, volumesStoragePath) {
		t.Fatalf("Volume was not defined for /foo\n%q", out)
	}

	out, err = inspectFieldMap("dark_helmet", "Volumes", "/bar/")
	if err != nil {
		t.Fatal(err)
	}
	if out != "<no value>" {
		t.Fatalf("Found unexpected volume entry for '/bar/' in volumes\n%q", out)
	}
	out, err = inspectFieldMap("dark_helmet", "Volumes", "/bar")
	if err != nil {
		t.Fatal(err)
	}
	if !strings.Contains(out, volumesStoragePath) {
		t.Fatalf("Volume was not defined for /bar\n%q", out)
	}

	logDone("run - volume paths are cleaned")
<<<<<<< HEAD
=======
}

// Regression test for #3631
func TestRunSlowStdoutConsumer(t *testing.T) {
	defer deleteAllContainers()

	c := exec.Command("/bin/bash", "-c", dockerBinary+` run --rm -i busybox /bin/sh -c "dd if=/dev/zero of=/foo bs=1024 count=2000 &>/dev/null; catv /foo"`)

	stdout, err := c.StdoutPipe()
	if err != nil {
		t.Fatal(err)
	}

	if err := c.Start(); err != nil {
		t.Fatal(err)
	}
	n, err := consumeWithSpeed(stdout, 10000, 5*time.Millisecond, nil)
	if err != nil {
		t.Fatal(err)
	}

	expected := 2 * 1024 * 2000
	if n != expected {
		t.Fatalf("Expected %d, got %d", expected, n)
	}

	logDone("run - slow consumer")
}

func TestRunAllowPortRangeThroughExpose(t *testing.T) {
	cmd := exec.Command(dockerBinary, "run", "-d", "--expose", "3000-3003", "-P", "busybox", "top")
	out, _, err := runCommandWithOutput(cmd)
	if err != nil {
		t.Fatal(err)
	}
	id := strings.TrimSpace(out)
	portstr, err := inspectFieldJSON(id, "NetworkSettings.Ports")
	if err != nil {
		t.Fatal(err)
	}
	var ports nat.PortMap
	err = unmarshalJSON([]byte(portstr), &ports)
	for port, binding := range ports {
		portnum, _ := strconv.Atoi(strings.Split(string(port), "/")[0])
		if portnum < 3000 || portnum > 3003 {
			t.Fatalf("Port is out of range ", portnum, binding, out)
		}
		if binding == nil || len(binding) != 1 || len(binding[0].HostPort) == 0 {
			t.Fatal("Port is not mapped for the port "+port, out)
		}
	}
	if err := deleteContainer(id); err != nil {
		t.Fatal(err)
	}
	logDone("run - allow port range through --expose flag")
}

func TestRunUnknownCommand(t *testing.T) {
	defer deleteAllContainers()
	runCmd := exec.Command(dockerBinary, "create", "busybox", "/bin/nada")
	cID, _, _, err := runCommandWithStdoutStderr(runCmd)
	if err != nil {
		t.Fatalf("Failed to create container: %v, output: %q", err, cID)
	}
	cID = strings.TrimSpace(cID)

	runCmd = exec.Command(dockerBinary, "start", cID)
	_, _, _, err = runCommandWithStdoutStderr(runCmd)
	if err == nil {
		t.Fatalf("Container should not have been able to start!")
	}

	runCmd = exec.Command(dockerBinary, "inspect", "--format={{.State.ExitCode}}", cID)
	rc, _, _, err2 := runCommandWithStdoutStderr(runCmd)
	rc = strings.TrimSpace(rc)

	if err2 != nil {
		t.Fatalf("Error getting status of container: %v", err2)
	}

	if rc != "-1" {
		t.Fatalf("ExitCode(%v) was supposed to be -1", rc)
	}

	logDone("run - Unknown Command")
}

func TestRunModeIpcHost(t *testing.T) {
	hostIpc, err := os.Readlink("/proc/1/ns/ipc")
	if err != nil {
		t.Fatal(err)
	}

	cmd := exec.Command(dockerBinary, "run", "--ipc=host", "busybox", "readlink", "/proc/self/ns/ipc")
	out2, _, err := runCommandWithOutput(cmd)
	if err != nil {
		t.Fatal(err, out2)
	}

	out2 = strings.Trim(out2, "\n")
	if hostIpc != out2 {
		t.Fatalf("IPC different with --ipc=host %s != %s\n", hostIpc, out2)
	}

	cmd = exec.Command(dockerBinary, "run", "busybox", "readlink", "/proc/self/ns/ipc")
	out2, _, err = runCommandWithOutput(cmd)
	if err != nil {
		t.Fatal(err, out2)
	}

	out2 = strings.Trim(out2, "\n")
	if hostIpc == out2 {
		t.Fatalf("IPC should be different without --ipc=host %s != %s\n", hostIpc, out2)
	}
	deleteAllContainers()

	logDone("run - hostname and several network modes")
}

func TestRunModeIpcContainer(t *testing.T) {
	cmd := exec.Command(dockerBinary, "run", "-d", "busybox", "top")
	out, _, err := runCommandWithOutput(cmd)
	if err != nil {
		t.Fatal(err, out)
	}
	id := strings.TrimSpace(out)
	state, err := inspectField(id, "State.Running")
	if err != nil {
		t.Fatal(err)
	}
	if state != "true" {
		t.Fatal("Container state is 'not running'")
	}
	pid1, err := inspectField(id, "State.Pid")
	if err != nil {
		t.Fatal(err)
	}

	parentContainerIpc, err := os.Readlink(fmt.Sprintf("/proc/%s/ns/ipc", pid1))
	if err != nil {
		t.Fatal(err)
	}
	cmd = exec.Command(dockerBinary, "run", fmt.Sprintf("--ipc=container:%s", id), "busybox", "readlink", "/proc/self/ns/ipc")
	out2, _, err := runCommandWithOutput(cmd)
	if err != nil {
		t.Fatal(err, out2)
	}

	out2 = strings.Trim(out2, "\n")
	if parentContainerIpc != out2 {
		t.Fatalf("IPC different with --ipc=container:%s %s != %s\n", id, parentContainerIpc, out2)
	}
	deleteAllContainers()

	logDone("run - hostname and several network modes")
}

func TestContainerNetworkMode(t *testing.T) {
	cmd := exec.Command(dockerBinary, "run", "-d", "busybox", "top")
	out, _, err := runCommandWithOutput(cmd)
	if err != nil {
		t.Fatal(err, out)
	}
	id := strings.TrimSpace(out)
	if err := waitRun(id); err != nil {
		t.Fatal(err)
	}
	pid1, err := inspectField(id, "State.Pid")
	if err != nil {
		t.Fatal(err)
	}

	parentContainerNet, err := os.Readlink(fmt.Sprintf("/proc/%s/ns/net", pid1))
	if err != nil {
		t.Fatal(err)
	}
	cmd = exec.Command(dockerBinary, "run", fmt.Sprintf("--net=container:%s", id), "busybox", "readlink", "/proc/self/ns/net")
	out2, _, err := runCommandWithOutput(cmd)
	if err != nil {
		t.Fatal(err, out2)
	}

	out2 = strings.Trim(out2, "\n")
	if parentContainerNet != out2 {
		t.Fatalf("NET different with --net=container:%s %s != %s\n", id, parentContainerNet, out2)
	}
	deleteAllContainers()

	logDone("run - container shared network namespace")
}

func TestRunTLSverify(t *testing.T) {
	cmd := exec.Command(dockerBinary, "ps")
	out, ec, err := runCommandWithOutput(cmd)
	if err != nil || ec != 0 {
		t.Fatalf("Should have worked: %v:\n%v", err, out)
	}

	// Regardless of whether we specify true or false we need to
	// test to make sure tls is turned on if --tlsverify is specified at all

	cmd = exec.Command(dockerBinary, "--tlsverify=false", "ps")
	out, ec, err = runCommandWithOutput(cmd)
	if err == nil || ec == 0 || !strings.Contains(out, "trying to connect") {
		t.Fatalf("Should have failed: \nec:%v\nout:%v\nerr:%v", ec, out, err)
	}

	cmd = exec.Command(dockerBinary, "--tlsverify=true", "ps")
	out, ec, err = runCommandWithOutput(cmd)
	if err == nil || ec == 0 || !strings.Contains(out, "cert") {
		t.Fatalf("Should have failed: \nec:%v\nout:%v\nerr:%v", ec, out, err)
	}

	logDone("run - verify tls is set for --tlsverify")
}

func TestRunPortFromDockerRangeInUse(t *testing.T) {
	defer deleteAllContainers()
	// first find allocator current position
	cmd := exec.Command(dockerBinary, "run", "-d", "-p", ":80", "busybox", "top")
	out, _, err := runCommandWithOutput(cmd)
	if err != nil {
		t.Fatal(out, err)
	}
	id := strings.TrimSpace(out)
	cmd = exec.Command(dockerBinary, "port", id)
	out, _, err = runCommandWithOutput(cmd)
	if err != nil {
		t.Fatal(out, err)
	}
	out = strings.TrimSpace(out)
	out = strings.Split(out, ":")[1]
	lastPort, err := strconv.Atoi(out)
	if err != nil {
		t.Fatal(err)
	}
	port := lastPort + 1
	l, err := net.Listen("tcp", ":"+strconv.Itoa(port))
	if err != nil {
		t.Fatal(err)
	}
	defer l.Close()
	cmd = exec.Command(dockerBinary, "run", "-d", "-p", ":80", "busybox", "top")
	out, _, err = runCommandWithOutput(cmd)
	if err != nil {
		t.Fatalf(out, err)
	}
	id = strings.TrimSpace(out)
	cmd = exec.Command(dockerBinary, "port", id)
	out, _, err = runCommandWithOutput(cmd)
	if err != nil {
		t.Fatal(out, err)
	}

	logDone("run - find another port if port from autorange already bound")
}

func TestRunTtyWithPipe(t *testing.T) {
	defer deleteAllContainers()

	done := make(chan struct{})
	go func() {
		defer close(done)

		cmd := exec.Command(dockerBinary, "run", "-ti", "busybox", "true")
		if _, err := cmd.StdinPipe(); err != nil {
			t.Fatal(err)
		}

		expected := "cannot enable tty mode"
		if out, _, err := runCommandWithOutput(cmd); err == nil {
			t.Fatal("run should have failed")
		} else if !strings.Contains(out, expected) {
			t.Fatal("run failed with error %q: expected %q", out, expected)
		}
	}()

	select {
	case <-done:
	case <-time.After(3 * time.Second):
		t.Fatal("container is running but should have failed")
	}

	logDone("run - forbid piped stdin with tty")
>>>>>>> ce1393cb
}<|MERGE_RESOLUTION|>--- conflicted
+++ resolved
@@ -2440,11 +2440,6 @@
 }
 
 func TestRunVolumesCleanPaths(t *testing.T) {
-<<<<<<< HEAD
-	defer deleteAllContainers()
-
-=======
->>>>>>> ce1393cb
 	if _, err := buildImage("run_volumes_clean_paths",
 		`FROM busybox
 		 VOLUME /foo/`,
@@ -2452,10 +2447,7 @@
 		t.Fatal(err)
 	}
 	defer deleteImages("run_volumes_clean_paths")
-<<<<<<< HEAD
-=======
 	defer deleteAllContainers()
->>>>>>> ce1393cb
 
 	cmd := exec.Command(dockerBinary, "run", "-v", "/foo", "-v", "/bar/", "--name", "dark_helmet", "run_volumes_clean_paths")
 	if out, _, err := runCommandWithOutput(cmd); err != nil {
@@ -2494,8 +2486,6 @@
 	}
 
 	logDone("run - volume paths are cleaned")
-<<<<<<< HEAD
-=======
 }
 
 // Regression test for #3631
@@ -2780,5 +2770,4 @@
 	}
 
 	logDone("run - forbid piped stdin with tty")
->>>>>>> ce1393cb
 }